--- conflicted
+++ resolved
@@ -17,10 +17,7 @@
 import openai
 import pydantic
 from pydantic import Field
-<<<<<<< HEAD
-=======
 from tenacity import retry, stop_after_attempt, wait_random_exponential
->>>>>>> 664b6e62
 
 from guardrails.utils.docs_utils import get_chunks_from_text, sentence_split
 from guardrails.utils.sql_utils import SQLDriver, create_sql_driver
@@ -385,15 +382,9 @@
 @register_validator(name="valid-range", data_type=["integer", "float", "percentage"])
 class ValidRange(Validator):
     """Validates that a value is within a range.
-<<<<<<< HEAD
-
-    **Key Properties**
-
-=======
-
-    **Key Properties**
-
->>>>>>> 664b6e62
+
+    **Key Properties**
+
     | Property                      | Description                       |
     | ----------------------------- | --------------------------------- |
     | Name for `format` attribute   | `valid-range`                     |
@@ -494,15 +485,9 @@
 @register_validator(name="upper-case", data_type="string")
 class UpperCase(Validator):
     """Validates that a value is upper case.
-<<<<<<< HEAD
-
-    **Key Properties**
-
-=======
-
-    **Key Properties**
-
->>>>>>> 664b6e62
+
+    **Key Properties**
+
     | Property                      | Description                       |
     | ----------------------------- | --------------------------------- |
     | Name for `format` attribute   | `upper-case`                      |
@@ -668,15 +653,9 @@
 @register_validator(name="is-reachable", data_type=["string", "url"])
 class EndpointIsReachable(Validator):
     """Validates that a value is a reachable URL.
-<<<<<<< HEAD
-
-    **Key Properties**
-
-=======
-
-    **Key Properties**
-
->>>>>>> 664b6e62
+
+    **Key Properties**
+
     | Property                      | Description                       |
     | ----------------------------- | --------------------------------- |
     | Name for `format` attribute   | `is-reachable`                    |
@@ -784,15 +763,9 @@
 @register_validator(name="sql-column-presence", data_type="sql")
 class SqlColumnPresence(Validator):
     """Validates that all columns in the SQL query are present in the schema.
-<<<<<<< HEAD
-
-    **Key Properties**
-
-=======
-
-    **Key Properties**
-
->>>>>>> 664b6e62
+
+    **Key Properties**
+
     | Property                      | Description                       |
     | ----------------------------- | --------------------------------- |
     | Name for `format` attribute   | `sql-column-presence`             |
@@ -1042,15 +1015,9 @@
 @register_validator(name="ends-with", data_type="list")
 class EndsWith(Validator):
     """Validates that a list ends with a given value.
-<<<<<<< HEAD
-
-    **Key Properties**
-
-=======
-
-    **Key Properties**
-
->>>>>>> 664b6e62
+
+    **Key Properties**
+
     | Property                      | Description                       |
     | ----------------------------- | --------------------------------- |
     | Name for `format` attribute   | `ends-with`                       |
@@ -1635,15 +1602,9 @@
             raise RuntimeError(
                 "qa-relevance-llm-eval validator expects " "`question` key in metadata"
             )
-<<<<<<< HEAD
 
         question = metadata["question"]
 
-=======
-
-        question = metadata["question"]
-
->>>>>>> 664b6e62
         relevant = self._selfeval(question, value)["relevant"]
         if relevant:
             return PassResult()
@@ -1675,14 +1636,6 @@
     Parameters: Arguments
         threshold: The minimum cosine similarity between the generated text and
             the source text. Defaults to 0.8.
-<<<<<<< HEAD
-        validation_method: Whether to validate at the sentence level or over the full text.  Must be one of `sentence` or `full`. Defaults to `sentence`
-
-    Other parameters: Metadata
-        query_function (Callable, optional): A callable that takes a string and returns a list of (chunk, score) tuples.
-        sources (List[str], optional): The source text.
-        embed_function (Callable, optional): A callable that creates embeddings for the sources. Must accept a list of strings and return an np.array of floats.
-=======
         validation_method: Whether to validate at the sentence level or over the full text.
             Must be one of `sentence` or `full`. Defaults to `sentence`
 
@@ -1692,7 +1645,6 @@
         sources (List[str], optional): The source text.
         embed_function (Callable, optional): A callable that creates embeddings for the
             sources. Must accept a list of strings and return an np.array of floats.
->>>>>>> 664b6e62
 
     In order to use this validator, you must provide either a `query_function` or
     `sources` with an `embed_function` in the metadata.
@@ -1713,7 +1665,6 @@
             prompt_params={...},
             temperature=0.0,
             metadata={"query_function": query_function},
-<<<<<<< HEAD
         )
         ```
 
@@ -1750,44 +1701,6 @@
         super().__init__(
             on_fail, threshold=threshold, validation_method=validation_method, **kwargs
         )
-=======
-        )
-        ```
-
-
-    If providing sources, it should be a list of strings. The embed_function should
-    take a string or a list of strings as input and return a np array of floats.
-    The vector should be normalized to unit length.
-
-    Example:
-        ```py
-        def embed_function(text: Union[str, List[str]]) -> np.ndarray:
-            return np.array([[0.1, 0.2, 0.3]])
-
-        guard = Guard.from_rail(...)
-        guard(
-            openai.ChatCompletion.create(...),
-            prompt_params={...},
-            temperature=0.0,
-            metadata={
-                "sources": ["This is a source text"],
-                "embed_function": embed_function
-            },
-        )
-        ```
-    """  # noqa
-
-    def __init__(
-        self,
-        threshold: float = 0.8,
-        validation_method: str = "sentence",
-        on_fail: Optional[Callable] = None,
-        **kwargs,
-    ):
-        super().__init__(
-            on_fail, threshold=threshold, validation_method=validation_method, **kwargs
-        )
->>>>>>> 664b6e62
         self._threshold = float(threshold)
         if validation_method not in ["sentence", "full"]:
             raise ValueError("validation_method must be 'sentence' or 'full'.")
