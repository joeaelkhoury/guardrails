--- conflicted
+++ resolved
@@ -19,16 +19,9 @@
 from langchain_core.runnables import Runnable, RunnableConfig
 from pydantic import BaseModel, Field
 
-<<<<<<< HEAD
 from guardrails.classes import InputType
 from guardrails.errors import ValidationError
-=======
 from guardrails.constants import hub
-
-
-class ValidatorError(Exception):
-    """Base class for all validator errors."""
->>>>>>> d4080808
 
 
 class Filter:
