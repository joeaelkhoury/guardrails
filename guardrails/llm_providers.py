--- conflicted
+++ resolved
@@ -286,13 +286,9 @@
         )
 
 
-<<<<<<< HEAD
-def get_llm_ask(llm_api: Callable, *args, **kwargs) -> PromptCallable:
+def get_llm_ask(llm_api: Callable, *args, **kwargs) -> PromptCallableBase:
     if "temperature" not in kwargs:
         kwargs.update({"temperature": 0})
-=======
-def get_llm_ask(llm_api: Callable, *args, **kwargs) -> PromptCallableBase:
->>>>>>> 87a8e045
     if llm_api == openai.Completion.create:
         return OpenAICallable(*args, **kwargs)
     elif llm_api == openai.ChatCompletion.create:
