import copy
import logging
from typing import Any, Dict, List, Optional, Sequence, Tuple, Type, Union

from eliot import add_destinations, start_action
from pydantic import BaseModel

from guardrails.classes.history import Call, Inputs, Iteration, Outputs
from guardrails.datatypes import verify_metadata_requirements
from guardrails.llm_providers import AsyncPromptCallableBase, PromptCallableBase
from guardrails.prompt import Instructions, Prompt
from guardrails.schema import Schema, StringSchema
from guardrails.utils.llm_response import LLMResponse
<<<<<<< HEAD
from guardrails.utils.logs_utils import GuardHistory, GuardLogs, GuardState
from guardrails.utils.reask_utils import (
    FieldReAsk,
    NonParseableReAsk,
    ReAsk,
    reasks_to_dict,
    sub_reasks_with_fixed_values,
)
from guardrails.validator_base import ValidatorError
=======
from guardrails.utils.reask_utils import NonParseableReAsk, ReAsk, reasks_to_dict
>>>>>>> ee18b8c0

logger = logging.getLogger(__name__)
actions_logger = logging.getLogger(f"{__name__}.actions")
add_destinations(actions_logger.debug)


class Runner:
    """Runner class that calls an LLM API with a prompt, and performs input and
    output validation.

    This class will repeatedly call the API until the
    reask budget is exhausted, or the output is valid.

    Args:
        prompt: The prompt to use.
        api: The LLM API to call, which should return a string.
        input_schema: The input schema to use for validation.
        output_schema: The output schema to use for validation.
        num_reasks: The maximum number of times to reask the LLM in case of
            validation failure, defaults to 0.
        output: The output to use instead of calling the API, used in cases
            where the output is already known.
    """

    def __init__(
        self,
        output_schema: Schema,
        num_reasks: int,
        prompt: Optional[Union[str, Prompt]] = None,
        instructions: Optional[Union[str, Instructions]] = None,
        msg_history: Optional[List[Dict]] = None,
        api: Optional[PromptCallableBase] = None,
        prompt_schema: Optional[StringSchema] = None,
        instructions_schema: Optional[StringSchema] = None,
        msg_history_schema: Optional[StringSchema] = None,
        metadata: Optional[Dict[str, Any]] = None,
        output: Optional[str] = None,
        base_model: Optional[Type[BaseModel]] = None,
        full_schema_reask: bool = False,
    ):
        if prompt:
            assert api, "Must provide an API if a prompt is provided."
            assert not output, "Cannot provide both a prompt and output."

        if isinstance(prompt, str):
            self.prompt = Prompt(prompt, output_schema=output_schema.transpile())
        else:
            self.prompt = prompt

        if isinstance(instructions, str):
            self.instructions = Instructions(
                instructions, output_schema=output_schema.transpile()
            )
        else:
            self.instructions = instructions

        if msg_history:
            msg_history = copy.deepcopy(msg_history)
            msg_history_copy = []
            for msg in msg_history:
                msg["content"] = Prompt(
                    msg["content"], output_schema=output_schema.transpile()
                )
                msg_history_copy.append(msg)
            self.msg_history = msg_history_copy
        else:
            self.msg_history = None

        self.api = api
        self.prompt_schema = prompt_schema
        self.instructions_schema = instructions_schema
        self.msg_history_schema = msg_history_schema
        self.output_schema = output_schema
        self.num_reasks = num_reasks
        self.metadata = metadata or {}
        self.output = output
        self.base_model = base_model
        self.full_schema_reask = full_schema_reask

    def __call__(
        self, call_log: Call, prompt_params: Optional[Dict] = None
    ) -> Tuple[Call, Optional[str]]:
        """Execute the runner by repeatedly calling step until the reask budget
        is exhausted.

        Args:
            prompt_params: Parameters to pass to the prompt in order to
                generate the prompt string.

        Returns:
            The Call log for this run.
        """
        error_message = None
        try:
            if prompt_params is None:
                prompt_params = {}

            # check if validator requirements are fulfilled
            missing_keys = verify_metadata_requirements(
                self.metadata, self.output_schema.root_datatype
            )
            if missing_keys:
                raise ValueError(
                    f"Missing required metadata keys: {', '.join(missing_keys)}"
                )

<<<<<<< HEAD
        self._reset_guard_history()

        # Figure out if we need to include instructions in the prompt.
        include_instructions = not (
            self.instructions is None and self.msg_history is None
        )

        with start_action(
            action_type="run",
            instructions=self.instructions,
            prompt=self.prompt,
            api=self.api,
            prompt_schema=self.prompt_schema,
            instructions_schema=self.instructions_schema,
            msg_history_schema=self.msg_history_schema,
            output_schema=self.output_schema,
            num_reasks=self.num_reasks,
            metadata=self.metadata,
        ):
            instructions, prompt, msg_history, prompt_schema, instructions_schema, output_schema = (
                self.instructions,
                self.prompt,
                self.msg_history,
                self.prompt_schema,
                self.instructions_schema,
                self.output_schema,
            )
            for index in range(self.num_reasks + 1):
                # Run a single step.
                validated_output, reasks = self.step(
                    index=index,
                    api=self.api,
                    instructions=instructions,
                    prompt=prompt,
                    msg_history=msg_history,
                    prompt_params=prompt_params,
                    prompt_schema=prompt_schema,
                    instructions_schema=instructions_schema,
                    msg_history_schema=self.msg_history_schema,
                    output_schema=output_schema,
                    output=self.output if index == 0 else None,
                )
=======
            # Figure out if we need to include instructions in the prompt.
            include_instructions = not (
                self.instructions is None and self.msg_history is None
            )
>>>>>>> ee18b8c0

            with start_action(
                action_type="run",
                instructions=self.instructions,
                prompt=self.prompt,
                api=self.api,
                input_schema=self.input_schema,
                output_schema=self.output_schema,
                num_reasks=self.num_reasks,
                metadata=self.metadata,
            ):
                instructions, prompt, msg_history, input_schema, output_schema = (
                    self.instructions,
                    self.prompt,
                    self.msg_history,
                    self.input_schema,
                    self.output_schema,
                )
                for index in range(self.num_reasks + 1):
                    # Run a single step.
                    iteration = self.step(
                        index=index,
                        api=self.api,
                        instructions=instructions,
                        prompt=prompt,
                        msg_history=msg_history,
                        prompt_params=prompt_params,
                        input_schema=input_schema,
                        output_schema=output_schema,
                        output=self.output if index == 0 else None,
                        call_log=call_log,
                    )

                    # Loop again?
                    if not self.do_loop(index, iteration.reasks):
                        break

                    # Get new prompt and output schema.
                    (
                        prompt,
                        instructions,
                        output_schema,
                        msg_history,
                    ) = self.prepare_to_loop(
                        iteration.reasks,
                        call_log.validation_output,
                        output_schema,
                        prompt_params=prompt_params,
                        include_instructions=include_instructions,
                    )

        except Exception as e:
            error_message = str(e)
        return call_log, error_message

    def step(
        self,
        index: int,
        api: Optional[PromptCallableBase],
        instructions: Optional[Instructions],
        prompt: Optional[Prompt],
        msg_history: Optional[List[Dict]],
        prompt_params: Dict,
        prompt_schema: Optional[StringSchema],
        instructions_schema: Optional[StringSchema],
        msg_history_schema: Optional[StringSchema],
        output_schema: Schema,
        call_log: Call,
        output: Optional[str] = None,
    ) -> Iteration:
        """Run a full step."""
        inputs = Inputs(
            llm_api=api,
            llm_output=output,
            instructions=instructions,
            prompt=prompt,
            msg_history=msg_history,
            prompt_params=prompt_params,
<<<<<<< HEAD
            prompt_schema=prompt_schema,
            instructions_schema=instructions_schema,
            msg_history_schema=msg_history_schema,
            output_schema=output_schema,
        ):
            # Prepare: run pre-processing, and input validation.
            if output:
                instructions = None
                prompt = None
                msg_history = None
            else:
                instructions, prompt, msg_history = self.prepare(
                    guard_logs,  # TODO pass something else here
                    index,
                    instructions,
                    prompt,
                    msg_history,
                    prompt_params,
                    api,
                    prompt_schema,
                    instructions_schema,
                    msg_history_schema,
                    output_schema,
                )

            guard_logs.prompt = prompt
            guard_logs.instructions = instructions
            guard_logs.msg_history = msg_history

            # Call: run the API.
            llm_response = self.call(
                index, instructions, prompt, msg_history, api, output
            )

            guard_logs.llm_response = llm_response
            raw_output = llm_response.output

            # Parse: parse the output.
            parsed_output, parsing_error = self.parse(index, raw_output, output_schema)
=======
            num_reasks=self.num_reasks,
            metadata=self.metadata,
            full_schema_reask=self.full_schema_reask,
        )
        outputs = Outputs()
        iteration = Iteration(inputs=inputs, outputs=outputs)
        call_log.iterations.push(iteration)

        try:
            with start_action(
                action_type="step",
                index=index,
                instructions=instructions,
                prompt=prompt,
                prompt_params=prompt_params,
                input_schema=input_schema,
                output_schema=output_schema,
            ):
                # Prepare: run pre-processing, and input validation.
                if output:
                    instructions = None
                    prompt = None
                    msg_history = None
                else:
                    instructions, prompt, msg_history = self.prepare(
                        index,
                        instructions,
                        prompt,
                        msg_history,
                        prompt_params,
                        api,
                        input_schema,
                        output_schema,
                    )
>>>>>>> ee18b8c0

                iteration.inputs.prompt = prompt
                iteration.inputs.instructions = instructions
                iteration.inputs.msg_history = msg_history

                # Call: run the API.
                llm_response = self.call(
                    index, instructions, prompt, msg_history, api, output
                )

                iteration.outputs.llm_response_info = llm_response
                raw_output = llm_response.output

                # Parse: parse the output.
                parsed_output, parsing_error = self.parse(
                    index, raw_output, output_schema
                )
                if parsing_error:
                    iteration.outputs.error = str(parsing_error)

                iteration.outputs.parsed_output = parsed_output

                # Validate: run output validation.
                validated_output = None
                if parsing_error and isinstance(parsed_output, NonParseableReAsk):
                    reasks, _ = self.introspect(index, parsed_output, output_schema)
                else:
                    # Validate: run output validation.
                    validated_output = self.validate(
                        iteration, index, parsed_output, output_schema
                    )
                    iteration.outputs.validation_output = validated_output

                    # Introspect: inspect validated output for reasks.
                    reasks, valid_output = self.introspect(
                        index, validated_output, output_schema
                    )
                    iteration.outputs.validated_output = valid_output

                iteration.outputs.reasks = reasks

        except Exception as e:
            error_message = str(e)
            iteration.outputs.error = error_message
            raise e
        return iteration

    def prepare(
        self,
        guard_logs: GuardLogs,
        index: int,
        instructions: Optional[Instructions],
        prompt: Optional[Prompt],
        msg_history: Optional[List[Dict]],
        prompt_params: Dict,
        api: Optional[Union[PromptCallableBase, AsyncPromptCallableBase]],
        prompt_schema: Optional[StringSchema],
        instructions_schema: Optional[StringSchema],
        msg_history_schema: Optional[StringSchema],
        output_schema: Schema,
    ) -> Tuple[Optional[Instructions], Optional[Prompt], Optional[List[Dict]]]:
        """Prepare by running pre-processing and input validation.

        Returns:
            The instructions, prompt, and message history.
        """
        with start_action(action_type="prepare", index=index) as action:
            if api is None:
                raise ValueError("API must be provided.")

            if prompt_params is None:
                prompt_params = {}

            if msg_history:
                if prompt_schema is not None or instructions_schema is not None:
                    raise ValueError(
                        "Prompt and instructions validation are "
                        "not supported when using message history."
                    )
                msg_history = copy.deepcopy(msg_history)
                # Format any variables in the message history with the prompt params.
                for msg in msg_history:
                    msg["content"] = msg["content"].format(**prompt_params)

                prompt, instructions = None, None

                # validate msg_history
                if msg_history_schema is not None:
                    validated_msg_history = msg_history_schema.validate(
                        guard_logs, msg_history_string(msg_history), self.metadata
                    )
                    if validated_msg_history is None:
                        raise ValidatorError("Message history validation failed")
                    if isinstance(validated_msg_history, ReAsk):
                        raise ValidatorError(
                            f"Message history validation failed: {validated_msg_history}"
                        )
                    msg_history = validated_msg_history
            elif prompt is not None:
                if msg_history_schema is not None:
                    raise ValueError(
                        "Message history validation is "
                        "not supported when using prompt/instructions."
                    )
                if isinstance(prompt, str):
                    prompt = Prompt(prompt)

                prompt = prompt.format(**prompt_params)

                # TODO(shreya): should there be any difference
                #  to parsing params for prompt?
                if instructions is not None and isinstance(instructions, Instructions):
                    instructions = instructions.format(**prompt_params)

                instructions, prompt = output_schema.preprocess_prompt(
                    api, instructions, prompt
                )

                # validate prompt
                if prompt_schema is not None:
                    validated_prompt = prompt_schema.validate(
                        guard_logs, prompt.source, self.metadata
                    )
                    if validated_prompt is None:
                        raise ValidatorError("Prompt validation failed")
                    if isinstance(validated_prompt, ReAsk):
                        raise ValidatorError(
                            f"Prompt validation failed: {validated_prompt}"
                        )
                    prompt = Prompt(validated_prompt)

                # validate instructions
                if instructions_schema is not None:
                    validated_instructions = instructions_schema.validate(
                        guard_logs, instructions.source, self.metadata
                    )
                    if validated_instructions is None:
                        raise ValidatorError("Instructions validation failed")
                    if isinstance(validated_instructions, ReAsk):
                        raise ValidatorError(
                            f"Instructions validation failed: {validated_instructions}"
                        )
                    instructions = Instructions(validated_instructions)
            else:
                raise ValueError("Prompt or message history must be provided.")

            action.log(
                message_type="info",
                instructions=instructions,
                prompt=prompt,
                prompt_params=prompt_params,
                validated_prompt_params=prompt_params,
            )

        return instructions, prompt, msg_history

    def call(
        self,
        index: int,
        instructions: Optional[Instructions],
        prompt: Optional[Prompt],
        msg_history: Optional[List[Dict[str, str]]],
        api: Optional[PromptCallableBase],
        output: Optional[str] = None,
    ) -> LLMResponse:
        """Run a step.

        1. Query the LLM API,
        2. Convert the response string to a dict,
        3. Log the output
        """

        with start_action(action_type="call", index=index, prompt=prompt) as action:
            if output is not None:
                llm_response = LLMResponse(
                    output=output,
                )
            elif api is None:
                raise ValueError("API or output must be provided.")
            elif msg_history:
                try:
                    llm_response = api(
                        msg_history=msg_history_source(msg_history),
                        base_model=self.base_model,
                    )
                except Exception:
                    # If the API call fails, try calling again without the base model.
                    llm_response = api(msg_history=msg_history_source(msg_history))
            elif prompt and instructions:
                try:
                    llm_response = api(
                        prompt.source,
                        instructions=instructions.source,
                        base_model=self.base_model,
                    )
                except Exception:
                    llm_response = api(prompt.source, instructions=instructions.source)
            elif prompt:
                try:
                    llm_response = api(prompt.source, base_model=self.base_model)
                except Exception:
                    llm_response = api(prompt.source)
            else:
                raise ValueError("Prompt or message history must be provided.")

            action.log(
                message_type="info",
                output=llm_response,
            )

            return llm_response

    def parse(
        self,
        index: int,
        output: str,
        output_schema: Schema,
    ):
        with start_action(action_type="parse", index=index) as action:
            parsed_output, error = output_schema.parse(output)

            action.log(
                message_type="info",
                parsed_output=parsed_output,
                error=error,
            )

            return parsed_output, error

    def validate(
        self,
        iteration: Iteration,
        index: int,
        parsed_output: Any,
        output_schema: Schema,
    ):
        """Validate the output."""
        with start_action(action_type="validate", index=index) as action:
            validated_output = output_schema.validate(
                iteration, parsed_output, self.metadata
            )

            action.log(
                message_type="info",
                validated_output=reasks_to_dict(validated_output),
            )

            return validated_output

    def introspect(
        self,
        index: int,
        validated_output: Any,
        output_schema: Schema,
    ) -> Tuple[Sequence[ReAsk], Optional[Union[str, Dict]]]:
        """Introspect the validated output."""
        with start_action(action_type="introspect", index=index) as action:
            if validated_output is None:
                return [], None
            reasks, valid_output = output_schema.introspect(validated_output)

            action.log(
                message_type="info",
                reasks=[r.__dict__ for r in reasks],
            )

            return reasks, valid_output

    def do_loop(self, index: int, reasks: Sequence[ReAsk]) -> bool:
        """Determine if we should loop again."""
        if reasks and index < self.num_reasks:
            return True
        return False

    def prepare_to_loop(
        self,
        reasks: Sequence[ReAsk],
        validated_output: Optional[Union[str, Dict, ReAsk]],
        output_schema: Schema,
        prompt_params: Dict,
        include_instructions: bool = False,
    ) -> Tuple[Prompt, Optional[Instructions], Schema, Optional[List[Dict]]]:
        """Prepare to loop again."""
        output_schema, prompt, instructions = output_schema.get_reask_setup(
            reasks=reasks,
            original_response=validated_output,
            use_full_schema=self.full_schema_reask,
            prompt_params=prompt_params,
        )
        if not include_instructions:
            instructions = None
        msg_history = None  # clear msg history for reasking
        return prompt, instructions, output_schema, msg_history


class AsyncRunner(Runner):
    def __init__(
        self,
        output_schema: Schema,
        num_reasks: int,
        prompt: Optional[Union[str, Prompt]] = None,
        instructions: Optional[Union[str, Instructions]] = None,
        msg_history: Optional[List[Dict]] = None,
        api: Optional[AsyncPromptCallableBase] = None,
        prompt_schema: Optional[StringSchema] = None,
        instructions_schema: Optional[StringSchema] = None,
        msg_history_schema: Optional[StringSchema] = None,
        metadata: Optional[Dict[str, Any]] = None,
        output: Optional[str] = None,
        base_model: Optional[Type[BaseModel]] = None,
        full_schema_reask: bool = False,
    ):
        super().__init__(
            output_schema=output_schema,
            num_reasks=num_reasks,
            prompt=prompt,
            instructions=instructions,
            msg_history=msg_history,
            api=api,
            prompt_schema=prompt_schema,
            instructions_schema=instructions_schema,
            msg_history_schema=msg_history_schema,
            metadata=metadata,
            output=output,
            base_model=base_model,
            full_schema_reask=full_schema_reask,
        )
        self.api: Optional[AsyncPromptCallableBase] = api

    async def async_run(
        self, call_log: Call, prompt_params: Optional[Dict] = None
    ) -> Tuple[Call, Optional[str]]:
        """Execute the runner by repeatedly calling step until the reask budget
        is exhausted.

        Args:
            prompt_params: Parameters to pass to the prompt in order to
                generate the prompt string.

        Returns:
            The Call log for this run.
        """
        error_message = None
        try:
            if prompt_params is None:
                prompt_params = {}

<<<<<<< HEAD
        with start_action(
            action_type="run",
            instructions=self.instructions,
            prompt=self.prompt,
            api=self.api,
            prompt_schema=self.prompt_schema,
            instructions_schema=self.instructions_schema,
            msg_history_schema=self.msg_history_schema,
            output_schema=self.output_schema,
            num_reasks=self.num_reasks,
            metadata=self.metadata,
        ):
            instructions, prompt, msg_history, prompt_schema, instructions_schema, msg_history_schema, output_schema = (
                self.instructions,
                self.prompt,
                self.msg_history,
                self.prompt_schema,
                self.instructions_schema,
                self.msg_history_schema,
                self.output_schema,
            )
            for index in range(self.num_reasks + 1):
                # Run a single step.
                validated_output, reasks = await self.async_step(
                    index=index,
                    api=self.api,
                    instructions=instructions,
                    prompt=prompt,
                    msg_history=msg_history,
                    prompt_params=prompt_params,
                    prompt_schema=prompt_schema,
                    instructions_schema=instructions_schema,
                    msg_history_schema=msg_history_schema,
                    output_schema=output_schema,
                    output=self.output if index == 0 else None,
=======
            # check if validator requirements are fulfilled
            missing_keys = verify_metadata_requirements(
                self.metadata, self.output_schema.root_datatype
            )
            if missing_keys:
                raise ValueError(
                    f"Missing required metadata keys: {', '.join(missing_keys)}"
>>>>>>> ee18b8c0
                )

            with start_action(
                action_type="run",
                instructions=self.instructions,
                prompt=self.prompt,
                api=self.api,
                input_schema=self.input_schema,
                output_schema=self.output_schema,
                num_reasks=self.num_reasks,
                metadata=self.metadata,
            ):
                instructions, prompt, msg_history, input_schema, output_schema = (
                    self.instructions,
                    self.prompt,
                    self.msg_history,
                    self.input_schema,
                    self.output_schema,
                )
                for index in range(self.num_reasks + 1):
                    # Run a single step.
                    iteration = await self.async_step(
                        index=index,
                        api=self.api,
                        instructions=instructions,
                        prompt=prompt,
                        msg_history=msg_history,
                        prompt_params=prompt_params,
                        input_schema=input_schema,
                        output_schema=output_schema,
                        output=self.output if index == 0 else None,
                        call_log=call_log,
                    )

                    # Loop again?
                    if not self.do_loop(index, iteration.reasks):
                        break

                    # Get new prompt and output schema.
                    (
                        prompt,
                        instructions,
                        output_schema,
                        msg_history,
                    ) = self.prepare_to_loop(
                        iteration.reasks,
                        call_log.validation_output,
                        output_schema,
                        prompt_params=prompt_params,
                    )
        except Exception as e:
            error_message = str(e)

        return call_log, error_message

    async def async_step(
        self,
        index: int,
        api: Optional[AsyncPromptCallableBase],
        instructions: Optional[Instructions],
        prompt: Optional[Prompt],
        msg_history: Optional[List[Dict]],
        prompt_params: Dict,
        prompt_schema: Optional[StringSchema],
        instructions_schema: Optional[StringSchema],
        msg_history_schema: Optional[StringSchema],
        output_schema: Schema,
        call_log: Call,
        output: Optional[str] = None,
    ) -> Iteration:
        """Run a full step."""
        inputs = Inputs(
            llm_api=api,
            llm_output=output,
            instructions=instructions,
            prompt=prompt,
            msg_history=msg_history,
            prompt_params=prompt_params,
<<<<<<< HEAD
            prompt_schema=prompt_schema,
            instructions_schema=instructions_schema,
            msg_history_schema=self.msg_history_schema,
            output_schema=output_schema,
        ):
            # Prepare: run pre-processing, and input validation.
            if output:
                instructions = None
                prompt = None
                msg_history = None
            else:
                instructions, prompt, msg_history = await self.async_prepare(
                    guard_logs,  # TODO pass something else here
                    index,
                    instructions,
                    prompt,
                    msg_history,
                    prompt_params,
                    api,
                    prompt_schema,
                    instructions_schema,
                    msg_history_schema,
                    output_schema,
                )

            guard_logs.prompt = prompt
            guard_logs.instructions = instructions
            guard_logs.msg_history = msg_history

            # Call: run the API.
            llm_response = await self.async_call(
                index, instructions, prompt, msg_history, api, output
            )

            guard_logs.llm_response = llm_response
            output = llm_response.output

            # Parse: parse the output.
            parsed_output, parsing_error = self.parse(index, output, output_schema)
=======
            num_reasks=self.num_reasks,
            metadata=self.metadata,
            full_schema_reask=self.full_schema_reask,
        )
        outputs = Outputs()
        iteration = Iteration(inputs=inputs, outputs=outputs)
        call_log.iterations.push(iteration)
        try:
            with start_action(
                action_type="step",
                index=index,
                instructions=instructions,
                prompt=prompt,
                prompt_params=prompt_params,
                input_schema=input_schema,
                output_schema=output_schema,
            ):
                # Prepare: run pre-processing, and input validation.
                if output:
                    instructions = None
                    prompt = None
                    msg_history = None
                else:
                    instructions, prompt, msg_history = self.prepare(
                        index,
                        instructions,
                        prompt,
                        msg_history,
                        prompt_params,
                        api,
                        input_schema,
                        output_schema,
                    )
>>>>>>> ee18b8c0

                iteration.inputs.prompt = prompt
                iteration.inputs.instructions = instructions
                iteration.inputs.msg_history = msg_history

                # Call: run the API.
                llm_response = await self.async_call(
                    index, instructions, prompt, msg_history, api, output
                )

                iteration.outputs.llm_response_info = llm_response
                output = llm_response.output

                # Parse: parse the output.
                parsed_output, parsing_error = self.parse(index, output, output_schema)
                if parsing_error:
                    iteration.outputs.error = str(parsing_error)

                iteration.outputs.parsed_output = parsed_output

                validated_output = None
                if parsing_error and isinstance(parsed_output, NonParseableReAsk):
                    reasks, _ = self.introspect(index, parsed_output, output_schema)
                else:
                    # Validate: run output validation.
                    validated_output = await self.async_validate(
                        iteration, index, parsed_output, output_schema
                    )
                    iteration.outputs.validation_output = validated_output

                    # Introspect: inspect validated output for reasks.
                    reasks, valid_output = self.introspect(
                        index, validated_output, output_schema
                    )
                    iteration.outputs.validated_output = valid_output

                iteration.outputs.reasks = reasks

        except Exception as e:
            error_message = str(e)
            iteration.outputs.error = error_message
            raise e
        return iteration

    async def async_call(
        self,
        index: int,
        instructions: Optional[Instructions],
        prompt: Optional[Prompt],
        msg_history: Optional[List[Dict]],
        api: Optional[AsyncPromptCallableBase],
        output: Optional[str] = None,
    ) -> LLMResponse:
        """Run a step.

        1. Query the LLM API,
        2. Convert the response string to a dict,
        3. Log the output
        """
        with start_action(action_type="call", index=index, prompt=prompt) as action:
            if output is not None:
                llm_response = LLMResponse(
                    output=output,
                )
            elif api is None:
                raise ValueError("Either API or output must be provided.")
            elif msg_history:
                try:
                    llm_response = await api(
                        msg_history=msg_history_source(msg_history),
                        base_model=self.base_model,
                    )
                except Exception:
                    # If the API call fails, try calling again without the base model.
                    llm_response = await api(
                        msg_history=msg_history_source(msg_history)
                    )
            elif prompt and instructions:
                try:
                    llm_response = await api(
                        prompt.source,
                        instructions=instructions.source,
                        base_model=self.base_model,
                    )
                except Exception:
                    llm_response = await api(
                        prompt.source, instructions=instructions.source
                    )
            elif prompt:
                try:
                    llm_response = await api(prompt.source, base_model=self.base_model)
                except Exception:
                    llm_response = await api(prompt.source)
            else:
                raise ValueError("Output, prompt or message history must be provided.")

            action.log(
                message_type="info",
                output=llm_response,
            )

            return llm_response

    async def async_validate(
        self,
        iteration: Iteration,
        index: int,
        parsed_output: Any,
        output_schema: Schema,
    ):
        """Validate the output."""
        with start_action(action_type="validate", index=index) as action:
            validated_output = await output_schema.async_validate(
                iteration, parsed_output, self.metadata
            )

            action.log(
                message_type="info",
                validated_output=reasks_to_dict(validated_output),
            )

            return validated_output

    async def async_prepare(
        self,
        guard_logs: GuardLogs,
        index: int,
        instructions: Optional[Instructions],
        prompt: Optional[Prompt],
        msg_history: Optional[List[Dict]],
        prompt_params: Dict,
        api: Optional[Union[PromptCallableBase, AsyncPromptCallableBase]],
        prompt_schema: Optional[StringSchema],
        instructions_schema: Optional[StringSchema],
        msg_history_schema: Optional[StringSchema],
        output_schema: Schema,
    ) -> Tuple[Optional[Instructions], Optional[Prompt], Optional[List[Dict]]]:
        """Prepare by running pre-processing and input validation.

        Returns:
            The instructions, prompt, and message history.
        """
        with start_action(action_type="prepare", index=index) as action:
            if api is None:
                raise ValueError("API must be provided.")

            if prompt_params is None:
                prompt_params = {}

            if msg_history:
                msg_history = copy.deepcopy(msg_history)
                # Format any variables in the message history with the prompt params.
                for msg in msg_history:
                    msg["content"] = msg["content"].format(**prompt_params)

                prompt, instructions = None, None

                # validate msg_history
                if msg_history_schema is not None:
                    validated_msg_history = await msg_history_schema.async_validate(
                        guard_logs, msg_history_string(msg_history), self.metadata
                    )
                    if validated_msg_history is None:
                        raise ValidatorError("Message history validation failed")
                    if isinstance(validated_msg_history, ReAsk):
                        raise ValidatorError(
                            f"Message history validation failed: {validated_msg_history}"
                        )
                    msg_history = validated_msg_history
            elif prompt is not None:
                if isinstance(prompt, str):
                    prompt = Prompt(prompt)

                prompt = prompt.format(**prompt_params)

                # TODO(shreya): should there be any difference
                #  to parsing params for prompt?
                if instructions is not None and isinstance(instructions, Instructions):
                    instructions = instructions.format(**prompt_params)

                instructions, prompt = output_schema.preprocess_prompt(
                    api, instructions, prompt
                )

                # validate prompt
                if prompt_schema is not None:
                    validated_prompt = await prompt_schema.async_validate(
                        guard_logs, prompt.source, self.metadata
                    )
                    if validated_prompt is None:
                        raise ValidatorError("Prompt validation failed")
                    if isinstance(validated_prompt, ReAsk):
                        raise ValidatorError(
                            f"Prompt validation failed: {validated_prompt}"
                        )
                    prompt = Prompt(validated_prompt)

                # validate instructions
                if instructions_schema is not None:
                    validated_instructions = await instructions_schema.async_validate(
                        guard_logs, instructions.source, self.metadata
                    )
                    if validated_instructions is None:
                        raise ValidatorError("Instructions validation failed")
                    if isinstance(validated_instructions, ReAsk):
                        raise ValidatorError(
                            f"Instructions validation failed: {validated_instructions}"
                        )
                    instructions = Instructions(validated_instructions)
            else:
                raise ValueError("Prompt or message history must be provided.")

            action.log(
                message_type="info",
                instructions=instructions,
                prompt=prompt,
                prompt_params=prompt_params,
                validated_prompt_params=prompt_params,
            )

        return instructions, prompt, msg_history


def msg_history_source(msg_history) -> List[Dict[str, str]]:
    msg_history_copy = copy.deepcopy(msg_history)
    for msg in msg_history_copy:
        msg["content"] = msg["content"].source
    return msg_history_copy


def msg_history_string(msg_history) -> str:
    msg_history_copy = ""
    for msg in msg_history:
        msg_history_copy += msg["content"].source
    return msg_history_copy<|MERGE_RESOLUTION|>--- conflicted
+++ resolved
@@ -11,8 +11,6 @@
 from guardrails.prompt import Instructions, Prompt
 from guardrails.schema import Schema, StringSchema
 from guardrails.utils.llm_response import LLMResponse
-<<<<<<< HEAD
-from guardrails.utils.logs_utils import GuardHistory, GuardLogs, GuardState
 from guardrails.utils.reask_utils import (
     FieldReAsk,
     NonParseableReAsk,
@@ -21,9 +19,7 @@
     sub_reasks_with_fixed_values,
 )
 from guardrails.validator_base import ValidatorError
-=======
 from guardrails.utils.reask_utils import NonParseableReAsk, ReAsk, reasks_to_dict
->>>>>>> ee18b8c0
 
 logger = logging.getLogger(__name__)
 actions_logger = logging.getLogger(f"{__name__}.actions")
@@ -130,71 +126,30 @@
                     f"Missing required metadata keys: {', '.join(missing_keys)}"
                 )
 
-<<<<<<< HEAD
-        self._reset_guard_history()
-
-        # Figure out if we need to include instructions in the prompt.
-        include_instructions = not (
-            self.instructions is None and self.msg_history is None
-        )
-
-        with start_action(
-            action_type="run",
-            instructions=self.instructions,
-            prompt=self.prompt,
-            api=self.api,
-            prompt_schema=self.prompt_schema,
-            instructions_schema=self.instructions_schema,
-            msg_history_schema=self.msg_history_schema,
-            output_schema=self.output_schema,
-            num_reasks=self.num_reasks,
-            metadata=self.metadata,
-        ):
-            instructions, prompt, msg_history, prompt_schema, instructions_schema, output_schema = (
-                self.instructions,
-                self.prompt,
-                self.msg_history,
-                self.prompt_schema,
-                self.instructions_schema,
-                self.output_schema,
-            )
-            for index in range(self.num_reasks + 1):
-                # Run a single step.
-                validated_output, reasks = self.step(
-                    index=index,
-                    api=self.api,
-                    instructions=instructions,
-                    prompt=prompt,
-                    msg_history=msg_history,
-                    prompt_params=prompt_params,
-                    prompt_schema=prompt_schema,
-                    instructions_schema=instructions_schema,
-                    msg_history_schema=self.msg_history_schema,
-                    output_schema=output_schema,
-                    output=self.output if index == 0 else None,
-                )
-=======
             # Figure out if we need to include instructions in the prompt.
             include_instructions = not (
                 self.instructions is None and self.msg_history is None
             )
->>>>>>> ee18b8c0
 
             with start_action(
                 action_type="run",
                 instructions=self.instructions,
                 prompt=self.prompt,
                 api=self.api,
-                input_schema=self.input_schema,
+                prompt_schema=self.prompt_schema,
+                instructions_schema=self.instructions_schema,
+                msg_history_schema=self.msg_history_schema,
                 output_schema=self.output_schema,
                 num_reasks=self.num_reasks,
                 metadata=self.metadata,
             ):
-                instructions, prompt, msg_history, input_schema, output_schema = (
+                instructions, prompt, msg_history, prompt_schema, instructions_schema, msg_history_schema, output_schema = (
                     self.instructions,
                     self.prompt,
                     self.msg_history,
-                    self.input_schema,
+                    self.prompt_schema,
+                    self.instructions_schema,
+                    self.msg_history_schema,
                     self.output_schema,
                 )
                 for index in range(self.num_reasks + 1):
@@ -206,7 +161,9 @@
                         prompt=prompt,
                         msg_history=msg_history,
                         prompt_params=prompt_params,
-                        input_schema=input_schema,
+                        prompt_schema=prompt_schema,
+                        instructions_schema=instructions_schema,
+                        msg_history_schema=msg_history_schema,
                         output_schema=output_schema,
                         output=self.output if index == 0 else None,
                         call_log=call_log,
@@ -257,47 +214,10 @@
             prompt=prompt,
             msg_history=msg_history,
             prompt_params=prompt_params,
-<<<<<<< HEAD
             prompt_schema=prompt_schema,
             instructions_schema=instructions_schema,
             msg_history_schema=msg_history_schema,
             output_schema=output_schema,
-        ):
-            # Prepare: run pre-processing, and input validation.
-            if output:
-                instructions = None
-                prompt = None
-                msg_history = None
-            else:
-                instructions, prompt, msg_history = self.prepare(
-                    guard_logs,  # TODO pass something else here
-                    index,
-                    instructions,
-                    prompt,
-                    msg_history,
-                    prompt_params,
-                    api,
-                    prompt_schema,
-                    instructions_schema,
-                    msg_history_schema,
-                    output_schema,
-                )
-
-            guard_logs.prompt = prompt
-            guard_logs.instructions = instructions
-            guard_logs.msg_history = msg_history
-
-            # Call: run the API.
-            llm_response = self.call(
-                index, instructions, prompt, msg_history, api, output
-            )
-
-            guard_logs.llm_response = llm_response
-            raw_output = llm_response.output
-
-            # Parse: parse the output.
-            parsed_output, parsing_error = self.parse(index, raw_output, output_schema)
-=======
             num_reasks=self.num_reasks,
             metadata=self.metadata,
             full_schema_reask=self.full_schema_reask,
@@ -323,16 +243,18 @@
                     msg_history = None
                 else:
                     instructions, prompt, msg_history = self.prepare(
+                        iteration,
                         index,
                         instructions,
                         prompt,
                         msg_history,
                         prompt_params,
                         api,
-                        input_schema,
+                        prompt_schema,
+                        instructions_schema,
+                        msg_history_schema,
                         output_schema,
                     )
->>>>>>> ee18b8c0
 
                 iteration.inputs.prompt = prompt
                 iteration.inputs.instructions = instructions
@@ -356,7 +278,6 @@
                 iteration.outputs.parsed_output = parsed_output
 
                 # Validate: run output validation.
-                validated_output = None
                 if parsing_error and isinstance(parsed_output, NonParseableReAsk):
                     reasks, _ = self.introspect(index, parsed_output, output_schema)
                 else:
@@ -382,7 +303,7 @@
 
     def prepare(
         self,
-        guard_logs: GuardLogs,
+        iteration: Iteration,
         index: int,
         instructions: Optional[Instructions],
         prompt: Optional[Prompt],
@@ -422,7 +343,7 @@
                 # validate msg_history
                 if msg_history_schema is not None:
                     validated_msg_history = msg_history_schema.validate(
-                        guard_logs, msg_history_string(msg_history), self.metadata
+                        iteration, msg_history_string(msg_history), self.metadata
                     )
                     if validated_msg_history is None:
                         raise ValidatorError("Message history validation failed")
@@ -454,7 +375,7 @@
                 # validate prompt
                 if prompt_schema is not None:
                     validated_prompt = prompt_schema.validate(
-                        guard_logs, prompt.source, self.metadata
+                        iteration, prompt.source, self.metadata
                     )
                     if validated_prompt is None:
                         raise ValidatorError("Prompt validation failed")
@@ -467,7 +388,7 @@
                 # validate instructions
                 if instructions_schema is not None:
                     validated_instructions = instructions_schema.validate(
-                        guard_logs, instructions.source, self.metadata
+                        iteration, instructions.source, self.metadata
                     )
                     if validated_instructions is None:
                         raise ValidatorError("Instructions validation failed")
@@ -680,51 +601,14 @@
             if prompt_params is None:
                 prompt_params = {}
 
-<<<<<<< HEAD
-        with start_action(
-            action_type="run",
-            instructions=self.instructions,
-            prompt=self.prompt,
-            api=self.api,
-            prompt_schema=self.prompt_schema,
-            instructions_schema=self.instructions_schema,
-            msg_history_schema=self.msg_history_schema,
-            output_schema=self.output_schema,
-            num_reasks=self.num_reasks,
-            metadata=self.metadata,
-        ):
-            instructions, prompt, msg_history, prompt_schema, instructions_schema, msg_history_schema, output_schema = (
-                self.instructions,
-                self.prompt,
-                self.msg_history,
-                self.prompt_schema,
-                self.instructions_schema,
-                self.msg_history_schema,
-                self.output_schema,
-            )
-            for index in range(self.num_reasks + 1):
-                # Run a single step.
-                validated_output, reasks = await self.async_step(
-                    index=index,
-                    api=self.api,
-                    instructions=instructions,
-                    prompt=prompt,
-                    msg_history=msg_history,
-                    prompt_params=prompt_params,
-                    prompt_schema=prompt_schema,
-                    instructions_schema=instructions_schema,
-                    msg_history_schema=msg_history_schema,
-                    output_schema=output_schema,
-                    output=self.output if index == 0 else None,
-=======
             # check if validator requirements are fulfilled
             missing_keys = verify_metadata_requirements(
                 self.metadata, self.output_schema.root_datatype
             )
+
             if missing_keys:
                 raise ValueError(
                     f"Missing required metadata keys: {', '.join(missing_keys)}"
->>>>>>> ee18b8c0
                 )
 
             with start_action(
@@ -732,16 +616,20 @@
                 instructions=self.instructions,
                 prompt=self.prompt,
                 api=self.api,
-                input_schema=self.input_schema,
+                prompt_schema=self.prompt_schema,
+                instructions_schema=self.instructions_schema,
+                msg_history_schema=self.msg_history_schema,
                 output_schema=self.output_schema,
                 num_reasks=self.num_reasks,
                 metadata=self.metadata,
             ):
-                instructions, prompt, msg_history, input_schema, output_schema = (
+                instructions, prompt, msg_history, prompt_schema, instructions_schema, msg_history_schema, output_schema = (
                     self.instructions,
                     self.prompt,
                     self.msg_history,
-                    self.input_schema,
+                    self.prompt_schema,
+                    self.instructions_schema,
+                    self.msg_history_schema,
                     self.output_schema,
                 )
                 for index in range(self.num_reasks + 1):
@@ -753,7 +641,9 @@
                         prompt=prompt,
                         msg_history=msg_history,
                         prompt_params=prompt_params,
-                        input_schema=input_schema,
+                        prompt_schema=prompt_schema,
+                        instructions_schema=instructions_schema,
+                        msg_history_schema=msg_history_schema,
                         output_schema=output_schema,
                         output=self.output if index == 0 else None,
                         call_log=call_log,
@@ -803,47 +693,10 @@
             prompt=prompt,
             msg_history=msg_history,
             prompt_params=prompt_params,
-<<<<<<< HEAD
             prompt_schema=prompt_schema,
             instructions_schema=instructions_schema,
             msg_history_schema=self.msg_history_schema,
             output_schema=output_schema,
-        ):
-            # Prepare: run pre-processing, and input validation.
-            if output:
-                instructions = None
-                prompt = None
-                msg_history = None
-            else:
-                instructions, prompt, msg_history = await self.async_prepare(
-                    guard_logs,  # TODO pass something else here
-                    index,
-                    instructions,
-                    prompt,
-                    msg_history,
-                    prompt_params,
-                    api,
-                    prompt_schema,
-                    instructions_schema,
-                    msg_history_schema,
-                    output_schema,
-                )
-
-            guard_logs.prompt = prompt
-            guard_logs.instructions = instructions
-            guard_logs.msg_history = msg_history
-
-            # Call: run the API.
-            llm_response = await self.async_call(
-                index, instructions, prompt, msg_history, api, output
-            )
-
-            guard_logs.llm_response = llm_response
-            output = llm_response.output
-
-            # Parse: parse the output.
-            parsed_output, parsing_error = self.parse(index, output, output_schema)
-=======
             num_reasks=self.num_reasks,
             metadata=self.metadata,
             full_schema_reask=self.full_schema_reask,
@@ -858,7 +711,9 @@
                 instructions=instructions,
                 prompt=prompt,
                 prompt_params=prompt_params,
-                input_schema=input_schema,
+                prompt_schema=prompt_schema,
+                instructions_schema=instructions_schema,
+                msg_history_schema=msg_history_schema,
                 output_schema=output_schema,
             ):
                 # Prepare: run pre-processing, and input validation.
@@ -868,16 +723,18 @@
                     msg_history = None
                 else:
                     instructions, prompt, msg_history = self.prepare(
+                        iteration,
                         index,
                         instructions,
                         prompt,
                         msg_history,
                         prompt_params,
                         api,
-                        input_schema,
+                        prompt_schema,
+                        instructions_schema,
+                        msg_history_schema,
                         output_schema,
                     )
->>>>>>> ee18b8c0
 
                 iteration.inputs.prompt = prompt
                 iteration.inputs.instructions = instructions
@@ -898,7 +755,6 @@
 
                 iteration.outputs.parsed_output = parsed_output
 
-                validated_output = None
                 if parsing_error and isinstance(parsed_output, NonParseableReAsk):
                     reasks, _ = self.introspect(index, parsed_output, output_schema)
                 else:
@@ -1003,7 +859,7 @@
 
     async def async_prepare(
         self,
-        guard_logs: GuardLogs,
+        iteration: Iteration,
         index: int,
         instructions: Optional[Instructions],
         prompt: Optional[Prompt],
@@ -1038,7 +894,7 @@
                 # validate msg_history
                 if msg_history_schema is not None:
                     validated_msg_history = await msg_history_schema.async_validate(
-                        guard_logs, msg_history_string(msg_history), self.metadata
+                        iteration, msg_history_string(msg_history), self.metadata
                     )
                     if validated_msg_history is None:
                         raise ValidatorError("Message history validation failed")
@@ -1065,7 +921,7 @@
                 # validate prompt
                 if prompt_schema is not None:
                     validated_prompt = await prompt_schema.async_validate(
-                        guard_logs, prompt.source, self.metadata
+                        iteration, prompt.source, self.metadata
                     )
                     if validated_prompt is None:
                         raise ValidatorError("Prompt validation failed")
@@ -1078,7 +934,7 @@
                 # validate instructions
                 if instructions_schema is not None:
                     validated_instructions = await instructions_schema.async_validate(
-                        guard_logs, instructions.source, self.metadata
+                        iteration, instructions.source, self.metadata
                     )
                     if validated_instructions is None:
                         raise ValidatorError("Instructions validation failed")
