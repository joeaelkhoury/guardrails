import json
import logging
import pprint
import re
import warnings
from copy import deepcopy
from dataclasses import dataclass
from string import Formatter
from types import SimpleNamespace
from typing import TYPE_CHECKING, Any, Dict, List, Optional, Tuple

from lxml import etree as ET
<<<<<<< HEAD
import regex
=======
>>>>>>> e3cdc104

from guardrails import validator_service
from guardrails.datatypes import DataType, String
from guardrails.llm_providers import PromptCallable, openai_chat_wrapper, openai_wrapper
from guardrails.prompt import Instructions, Prompt
from guardrails.utils.constants import constants
from guardrails.utils.json_utils import verify_schema_against_json
from guardrails.utils.logs_utils import FieldValidationLogs, GuardLogs
from guardrails.utils.reask_utils import (
    FieldReAsk,
    SkeletonReAsk,
    gather_reasks,
    get_pruned_tree,
    get_reasks_by_element,
    prune_obj_for_reasking,
)
from guardrails.validator_service import FieldValidation
from guardrails.validators import (
    FailResult,
    Validator,
    check_refrain_in_dict,
    filter_in_dict,
)

if TYPE_CHECKING:
    pass

logger = logging.getLogger(__name__)


@dataclass
class FormatAttr:
    """Class for parsing and manipulating the `format` attribute of an element.

    The format attribute is a string that contains semi-colon separated
    validators e.g. "valid-url; is-reachable". Each validator is itself either:
    - the name of an parameter-less validator, e.g. "valid-url"
    - the name of a validator with parameters, separated by a colon with a
        space-separated list of parameters, e.g. "is-in: 1 2 3"

    Parameters can either be written in plain text, or in python expressions
    enclosed in curly braces. For example, the following are all valid:
    - "is-in: 1 2 3"
    - "is-in: {1} {2} {3}"
    - "is-in: {1 + 2} {2 + 3} {3 + 4}"
    """

    # The format attribute string.
    format: Optional[str] = None

    # The XML element that this format attribute is associated with.
    element: Optional[ET._Element] = None

    @property
    def empty(self) -> bool:
        """Return True if the format attribute is empty, False otherwise."""
        return self.format is None

    @classmethod
    def from_element(cls, element: ET._Element) -> "FormatAttr":
        """Create a FormatAttr object from an XML element.

        Args:
            element (ET._Element): The XML element.

        Returns:
            A FormatAttr object.
        """
        return cls(element.get("format"), element)

    @property
    def tokens(self) -> List[str]:
        """Split the format attribute into tokens.

        For example, the format attribute "valid-url; is-reachable" will
        be split into ["valid-url", "is-reachable"]. The semicolon is
        used as a delimiter, but not if it is inside curly braces,
        because the format string can contain Python expressions that
        contain semicolons.
        """
        if self.format is None:
            return []
        pattern = re.compile(r";(?![^{}]*})|;(?<!')\s(?=[^']*'$)")
        print("tokens pattern: ", pattern)
        tokens = re.split(pattern, self.format)
        tokens = list(filter(None, tokens))
        print("format tokens: ", tokens)
        return tokens

    @classmethod
    def parse_token(cls, token: str) -> Tuple[str, List[Any]]:
        """Parse a single token in the format attribute, and return the
        validator name and the list of arguments.

        Args:
            token (str): The token to parse, one of the tokens returned by
                `self.tokens`.

        Returns:
            A tuple of the validator name and the list of arguments.
        """
        validator_with_args = token.strip().split(":", 1)
        if len(validator_with_args) == 1:
            return validator_with_args[0].strip(), []

        validator, args_token = validator_with_args
        print("\n")
        print("args_token: ", args_token)
        print("\n")

        # Split using whitespace as a delimiter, but not if it is inside curly braces or
        # single quotes.
        pattern = re.compile(r"\s(?![^{}]*})|(?<!')\s(?=[^']*'$)")
        print("parse_token pattern: ", pattern)
        tokens = re.split(pattern, args_token)
        print("\n")
        print("tokens: ", tokens)
        print("\n")

        # Filter out empty strings if any.
        tokens = list(filter(None, tokens))

        args = []
        for t in tokens:
            # If the token is enclosed in curly braces, it is a Python expression.
            t = t.strip()
            if t[0] == "{" and t[-1] == "}":
                t = t[1:-1]
                try:
                    # Evaluate the Python expression.
                    t = eval(t)
                except (ValueError, SyntaxError, NameError) as e:
                    raise ValueError(
                        f"Python expression `{t}` is not valid, "
                        f"and raised an error: {e}."
                    )
            args.append(t)
        print("args: ", args)
        return validator.strip(), args

    def parse(self) -> Dict:
        """Parse the format attribute into a dictionary of validators.

        Returns:
            A dictionary of validators, where the key is the validator name, and
            the value is a list of arguments.
        """
        if self.format is None:
            return {}

        # Split the format attribute into tokens: each is a validator.
        # Then, parse each token into a validator name and a list of parameters.
        validators = {}
        for token in self.tokens:
            # Parse the token into a validator name and a list of parameters.
            validator_name, args = self.parse_token(token)
            validators[validator_name] = args

        return validators

    @property
    def validators(self) -> List[Validator]:
        """Get the list of validators from the format attribute.

        Only the validators that are registered for this element will be
        returned.
        """
        try:
            return getattr(self, "_validators")
        except AttributeError:
            raise AttributeError("Must call `get_validators` first.")

    @property
    def unregistered_validators(self) -> List[str]:
        """Get the list of validators from the format attribute that are not
        registered for this element."""
        try:
            return getattr(self, "_unregistered_validators")
        except AttributeError:
            raise AttributeError("Must call `get_validators` first.")

    def get_validators(self, strict: bool = False) -> List[Validator]:
        """Get the list of validators from the format attribute. Only the
        validators that are registered for this element will be returned.

        For example, if the format attribute is "valid-url; is-reachable", and
        "is-reachable" is not registered for this element, then only the ValidUrl
        validator will be returned, after instantiating it with the arguments
        specified in the format attribute (if any).

        Args:
            strict: If True, raise an error if a validator is not registered for
                this element. If False, ignore the validator and print a warning.

        Returns:
            A list of validators.
        """
        from guardrails.validators import types_to_validators, validators_registry

        _validators = []
        _unregistered_validators = []
        parsed = self.parse().items()
        for validator_name, args in parsed:
            # Check if the validator is registered for this element.
            # The validators in `format` that are not registered for this element
            # will be ignored (with an error or warning, depending on the value of
            # `strict`), and the registered validators will be returned.
            if validator_name not in types_to_validators[self.element.tag]:
                if strict:
                    raise ValueError(
                        f"Validator {validator_name} is not valid for"
                        f" element {self.element.tag}."
                    )
                else:
                    warnings.warn(
                        f"Validator {validator_name} is not valid for"
                        f" element {self.element.tag}."
                    )
                    _unregistered_validators.append(validator_name)
                continue

            validator = validators_registry[validator_name]

            # See if the formatter has an associated on_fail method.
            on_fail = None
            on_fail_attr_name = f"on-fail-{validator_name}"
            if on_fail_attr_name in self.element.attrib:
                on_fail = self.element.attrib[on_fail_attr_name]
                # TODO(shreya): Load the on_fail method.
                # This method should be loaded from an optional script given at the
                # beginning of a rail file.

            # Create the validator.
            print("validator_name", validator_name)
            print("args", args)
            _validators.append(validator(*args, on_fail=on_fail))

        self._validators = _validators
        self._unregistered_validators = _unregistered_validators
        return _validators

    def to_prompt(self, with_keywords: bool = True) -> str:
        """Convert the format string to another string representation for use
        in prompting. Uses the validators' to_prompt method in order to
        construct the string to use in prompting.

        For example, the format string "valid-url; other-validator: 1.0
        {1 + 2}" will be converted to "valid-url other-validator:
        arg1=1.0 arg2=3".
        """
        if self.format is None:
            return ""
        # Use the validators' to_prompt method to convert the format string to
        # another string representation.
        prompt = "; ".join([v.to_prompt(with_keywords) for v in self.validators])
        unreg_prompt = "; ".join(self.unregistered_validators)
        if prompt and unreg_prompt:
            prompt += f"; {unreg_prompt}"
        elif unreg_prompt:
            prompt += unreg_prompt
        return prompt


class Schema:
    """Schema class that holds a _schema attribute."""

    def __init__(
        self,
        root: Optional[ET._Element] = None,
        schema: Optional[Dict[str, DataType]] = None,
        reask_prompt_template: Optional[str] = None,
        reask_instructions_template: Optional[str] = None,
    ) -> None:
        # Setup schema
        if schema is None:
            schema = {}
        self._schema = SimpleNamespace(**schema)

        # Setup root
        self.root = root
        if root is not None:
            self.setup_schema(root)

        # Setup reask templates
        self.check_valid_reask_prompt(reask_prompt_template)
        self._reask_prompt_template = reask_prompt_template
        if reask_prompt_template is not None:
            reask_prompt_template = Prompt(reask_prompt_template)
        self.reask_instructions_template = reask_instructions_template
        if reask_instructions_template is not None:
            reask_instructions_template = Prompt(reask_instructions_template)

    def __repr__(self) -> str:
        return f"{self.__class__.__name__}({pprint.pformat(vars(self._schema))})"

    def __getitem__(self, key: str) -> DataType:
        return getattr(self._schema, key)

    def __setitem__(self, key: str, value: DataType) -> None:
        setattr(self._schema, key, value)

    def __getattr__(self, key: str) -> DataType:
        return getattr(self._schema, key)

    def __contains__(self, key: str) -> bool:
        return hasattr(self._schema, key)

    def __getstate__(self) -> Dict[str, Any]:
        return {"_schema": self._schema, "root": self.root}

    def __setstate__(self, state: Dict[str, Any]) -> None:
        self._schema = state["_schema"]
        self.root = state["root"]

    def items(self) -> Dict[str, DataType]:
        return vars(self._schema).items()

    def to_dict(self) -> Dict[str, Any]:
        """Convert the schema to a dictionary."""
        return vars(self._schema)

    @property
    def parsed_rail(self) -> Optional[ET._Element]:
        return self.root

    @property
    def reask_prompt_template(self) -> Optional[Prompt]:
        return self._reask_prompt_template

    def setup_schema(self, root: ET._Element) -> None:
        """Parse the schema specification.

        Args:
            root: The root element of the schema specification.
        """
        raise NotImplementedError

    def validate(self, guard_logs: GuardLogs, data: Any, metadata: Dict) -> Any:
        """Validate a dictionary of data against the schema.

        Args:
            data: The data to validate.

        Returns:
            The validated data.
        """
        raise NotImplementedError

    async def async_validate(
        self, guard_logs: GuardLogs, data: Any, metadata: Dict
    ) -> Any:
        """Asynchronously validate a dictionary of data against the schema.

        Args:
            data: The data to validate.

        Returns:
            The validated data.
        """
        raise NotImplementedError

    def transpile(self, method: str = "default") -> str:
        """Convert the XML schema to a string that is used for prompting a
        large language model.

        Returns:
            The prompt.
        """
        raise NotImplementedError

    def parse(self, output: str) -> Tuple[Any, Optional[Exception]]:
        """Parse the output from the large language model.

        Args:
            output: The output from the large language model.

        Returns:
            The parsed output, and the exception that was raised (if any).
        """
        raise NotImplementedError

    def introspect(self, data: Any) -> List[FieldReAsk]:
        """Inspect the data for reasks.

        Args:
            data: The data to introspect.

        Returns:
            A list of ReAsk objects.
        """
        raise NotImplementedError

    def get_reask_setup(
        self,
        reasks: List[FieldReAsk],
        original_response: Any,
        use_full_schema: bool,
        prompt_params: Optional[Dict[str, Any]] = None,
    ) -> Tuple["Schema", Prompt, Instructions]:
        """Construct a schema for reasking, and a prompt for reasking.

        Args:
            reasks: List of tuples, where each tuple contains the path to the
                reasked element, and the ReAsk object (which contains the error
                message describing why the reask is necessary).
            original_response: The value that was returned from the API, with reasks.
            use_full_schema: Whether to use the full schema, or only the schema
                for the reasked elements.

        Returns:
            The schema for reasking, and the prompt for reasking.
        """
        raise NotImplementedError

    def preprocess_prompt(
        self,
        prompt_callable: PromptCallable,
        instructions: Optional[Instructions],
        prompt: Prompt,
    ):
        """Preprocess the instructions and prompt before sending it to the
        model.

        Args:
            prompt_callable: The callable to be used to prompt the model.
            instructions: The instructions to preprocess.
            prompt: The prompt to preprocess.
        """
        raise NotImplementedError

    def check_valid_reask_prompt(self, reask_prompt: Optional[str]) -> None:
        if reask_prompt is None:
            return

        # Check that the reask prompt has the correct variables
        variables = [t[1] for t in Formatter().parse(reask_prompt) if t[1] is not None]
        assert set(variables) == self.reask_prompt_vars


class JsonSchema(Schema):
    reask_prompt_vars = {"previous_response", "output_schema"}

    def get_reask_setup(
        self,
        reasks: List[FieldReAsk],
        original_response: Any,
        use_full_schema: bool,
        prompt_params: Optional[Dict[str, Any]] = None,
    ) -> Tuple["Schema", Prompt, Instructions]:
        parsed_rail = deepcopy(self.root)

        is_skeleton_reask = not any(isinstance(reask, FieldReAsk) for reask in reasks)

        if is_skeleton_reask:
            pruned_tree_schema = self

            reask_prompt_template = self.reask_prompt_template
            if reask_prompt_template is None:
                reask_prompt_template = Prompt(
                    constants["high_level_skeleton_reask_prompt"]
                    + constants["json_suffix_without_examples"]
                )

            reask_value = original_response
        else:
            if use_full_schema:
                reask_value = original_response
                # Don't prune the tree if we're reasking with pydantic model
                # (and openai function calling)
                pruned_tree_schema = self
            else:
                reask_value = prune_obj_for_reasking(original_response)
                # Get the elements that are to be reasked
                reask_elements = get_reasks_by_element(reasks, parsed_rail)

                # Get the pruned tree so that it only contains ReAsk objects
                pruned_tree = get_pruned_tree(parsed_rail, list(reask_elements.keys()))
                pruned_tree_schema = type(self)(pruned_tree)

            reask_prompt_template = self.reask_prompt_template
            if reask_prompt_template is None:
                reask_prompt_template = Prompt(
                    constants["high_level_json_reask_prompt"]
                    + constants["json_suffix_without_examples"]
                )

        pruned_tree_string = pruned_tree_schema.transpile()

        def reask_decoder(obj):
            decoded = {}
            for k, v in obj.__dict__.items():
                if k in ["path"]:
                    continue
                if k == "fail_results":
                    k = "error_messages"
                    v = [result.error_message for result in v]
                decoded[k] = v
            return decoded

        prompt = reask_prompt_template.format(
            previous_response=json.dumps(reask_value, indent=2, default=reask_decoder),
            output_schema=pruned_tree_string,
            **(prompt_params or {}),
        )

        instructions = self.reask_instructions_template
        if instructions is None:
            instructions = Instructions(constants["high_level_json_instructions"])
        instructions = instructions.format(**(prompt_params or {}))

        return pruned_tree_schema, prompt, instructions

    def setup_schema(self, root: ET._Element) -> None:
        from guardrails.datatypes import registry as types_registry

        strict = False
        if "strict" in root.attrib and root.attrib["strict"] == "true":
            strict = True

        for child in root:
            if isinstance(child, ET._Comment):
                continue
            child_name = child.attrib["name"]
            child_data = types_registry[child.tag].from_xml(child, strict=strict)
            self[child_name] = child_data

    def parse(self, output: str) -> Tuple[Dict, Optional[Exception]]:
        # Remove the triple backticks from the output
        output = output.strip()
        if output.startswith("```"):
            output = output[3:]
            if output.startswith("json"):
                output = output[4:]
        if output.endswith("```"):
            output = output[:-3]

        # Treat the output as a JSON string, and load it into a dict.
        error = None
        try:
            output_as_dict = json.loads(output, strict=False)
        except json.decoder.JSONDecodeError as e:
            output_as_dict = None
            error = e
        return output_as_dict, error

    def validate(
        self,
        guard_logs: GuardLogs,
        data: Optional[Dict[str, Any]],
        metadata: Dict,
    ) -> Any:
        """Validate a dictionary of data against the schema.

        Args:
            data: The data to validate.

        Returns:
            The validated data.
        """
        if data is None:
            return None

        if not isinstance(data, dict):
            raise TypeError(f"Argument `data` must be a dictionary, not {type(data)}.")

        validated_response = deepcopy(data)

        if not verify_schema_against_json(
            self.root,
            validated_response,
            prune_extra_keys=True,
            coerce_types=True,
        ):
            return SkeletonReAsk(
                incorrect_value=validated_response,
                fail_results=[
                    FailResult(
                        fix_value=None,
                        error_message="JSON does not match schema",
                    )
                ],
            )

        validation = FieldValidation(
            key="",
            value=validated_response,
            validators=[],
            children=[],
        )

        for field, value in validated_response.items():
            if field not in self:
                # This is an extra field that is not in the schema.
                # We remove it from the validated response.
                logger.debug(f"Field {field} not in schema.")
                continue

            logger.debug(f"Validating field {field} with value {value}.")

            field_validation = self[field].collect_validation(
                key=field,
                value=value,
                schema=validated_response,
            )
            validation.children.append(field_validation)

            logger.debug(
                f"Validated field {field} with value {validated_response[field]}."
            )

        validation_logs = FieldValidationLogs()
        guard_logs.field_validation_logs = validation_logs

        validated_response, metadata = validator_service.validate(
            value=data,
            metadata=metadata,
            validator_setup=validation,
            validation_logs=validation_logs,
        )
<<<<<<< HEAD

        if check_refrain_in_dict(validated_response):
            # If the data contains a `Refain` value, we return an empty
            # dictionary.
            logger.debug("Refrain detected.")
            validated_response = {}

        # Remove all keys that have `Filter` values.
        validated_response = filter_in_dict(validated_response)

        return validated_response

    async def async_validate(
        self,
        guard_logs: GuardLogs,
        data: Optional[Dict[str, Any]],
        metadata: Dict,
    ) -> Any:
        """Validate a dictionary of data against the schema.

        Args:
            data: The data to validate.

        Returns:
            The validated data.
        """
        if data is None:
            return None

        if not isinstance(data, dict):
            raise TypeError(f"Argument `data` must be a dictionary, not {type(data)}.")

        validated_response = deepcopy(data)

        if not verify_schema_against_json(
            self.root,
            validated_response,
            prune_extra_keys=True,
            coerce_types=True,
        ):
            return SkeletonReAsk(
                incorrect_value=validated_response,
                fail_results=[
                    FailResult(
                        fix_value=None,
                        error_message="JSON does not match schema",
                    )
                ],
            )

        validation = FieldValidation(
            key="",
            value=validated_response,
            validators=[],
            children=[],
        )

=======

        if check_refrain_in_dict(validated_response):
            # If the data contains a `Refain` value, we return an empty
            # dictionary.
            logger.debug("Refrain detected.")
            validated_response = {}

        # Remove all keys that have `Filter` values.
        validated_response = filter_in_dict(validated_response)

        return validated_response

    async def async_validate(
        self,
        guard_logs: GuardLogs,
        data: Optional[Dict[str, Any]],
        metadata: Dict,
    ) -> Any:
        """Validate a dictionary of data against the schema.

        Args:
            data: The data to validate.

        Returns:
            The validated data.
        """
        if data is None:
            return None

        if not isinstance(data, dict):
            raise TypeError(f"Argument `data` must be a dictionary, not {type(data)}.")

        validated_response = deepcopy(data)

        if not verify_schema_against_json(
            self.root,
            validated_response,
            prune_extra_keys=True,
            coerce_types=True,
        ):
            return SkeletonReAsk(
                incorrect_value=validated_response,
                fail_results=[
                    FailResult(
                        fix_value=None,
                        error_message="JSON does not match schema",
                    )
                ],
            )

        validation = FieldValidation(
            key="",
            value=validated_response,
            validators=[],
            children=[],
        )

>>>>>>> e3cdc104
        for field, value in validated_response.items():
            if field not in self:
                # This is an extra field that is not in the schema.
                # We remove it from the validated response.
                logger.debug(f"Field {field} not in schema.")
                continue

            logger.debug(f"Validating field {field} with value {value}.")

            field_validation = self[field].collect_validation(
                key=field,
                value=value,
                schema=validated_response,
            )
            validation.children.append(field_validation)

            logger.debug(
                f"Validated field {field} with value {validated_response[field]}."
            )

        validation_logs = FieldValidationLogs()
        guard_logs.field_validation_logs = validation_logs

        validated_response, metadata = await validator_service.async_validate(
            value=data,
            metadata=metadata,
            validator_setup=validation,
            validation_logs=validation_logs,
        )

        if check_refrain_in_dict(validated_response):
            # If the data contains a `Refain` value, we return an empty
            # dictionary.
            logger.debug("Refrain detected.")
            validated_response = {}

        # Remove all keys that have `Filter` values.
        validated_response = filter_in_dict(validated_response)

        return validated_response

    def introspect(self, data: Any) -> list:
        if isinstance(data, SkeletonReAsk):
            return [data]
        return gather_reasks(data)

    def preprocess_prompt(
        self,
        prompt_callable: PromptCallable,
        instructions: Optional[Instructions],
        prompt: Prompt,
    ):
        if not hasattr(prompt_callable.fn, "func"):
            # Only apply preprocessing to guardrails wrappers.
            return instructions, prompt

        if prompt_callable.fn.func is openai_wrapper:
            prompt.source += "\n\nJson Output:\n\n"
        if prompt_callable.fn.func is openai_chat_wrapper and not instructions:
            instructions = Instructions(
                "You are a helpful assistant, "
                "able to express yourself purely through JSON, "
                "strictly and precisely adhering to the provided XML schemas."
            )

        return instructions, prompt

    def transpile(self, method: str = "default") -> str:
        transpiler = getattr(Schema2Prompt, method)
        return transpiler(self)


class StringSchema(Schema):
    reask_prompt_vars = {"previous_response", "output_schema", "error_messages"}

    def __init__(
        self,
        root: ET._Element,
        reask_prompt_template: Optional[str] = None,
        reask_instructions_template: Optional[str] = None,
    ) -> None:
        self.string_key = "string"
        super().__init__(root)

        # Setup reask templates
        self._reask_prompt_template = reask_prompt_template
        if self._reask_prompt_template is not None:
            self._reask_prompt_template = Prompt(reask_prompt_template)
        self.reask_instructions_template = reask_instructions_template
        if self.reask_instructions_template is not None:
            self.reask_instructions_template = Prompt(self.reask_instructions_template)

    def setup_schema(self, root: ET._Element) -> None:
        if len(root) != 0:
            raise ValueError("String output schemas must not have children.")

        if "name" in root.attrib:
            self.string_key = root.attrib["name"]
        else:
            self.string_key = root.attrib["name"] = "string"

        # make root tag into a string tag
        root_string = ET.Element("string", root.attrib)
        self[self.string_key] = String.from_xml(root_string)

    def get_reask_setup(
        self,
        reasks: List[FieldReAsk],
        original_response: FieldReAsk,
        use_full_schema: bool,
        prompt_params: Optional[Dict[str, Any]] = None,
    ) -> Tuple[Schema, Prompt, Instructions]:
        pruned_tree_string = self.transpile()

        reask_prompt_template = self.reask_prompt_template
        if reask_prompt_template is None:
            reask_prompt_template = Prompt(
                constants["high_level_string_reask_prompt"]
                + constants["complete_string_suffix"]
            )

        error_messages = "\n".join(
            [
                f"- {fail_result.error_message}"
                for reask in reasks
                for fail_result in reask.fail_results
            ]
        )

        prompt = reask_prompt_template.format(
            previous_response=original_response.incorrect_value,
            error_messages=error_messages,
            output_schema=pruned_tree_string,
            **(prompt_params or {}),
        )

        instructions = self.reask_instructions_template
        if instructions is None:
            instructions = Instructions("You are a helpful assistant.")
        instructions = instructions.format(**(prompt_params or {}))

        return self, prompt, instructions

    def parse(self, output: str) -> Tuple[Any, Optional[Exception]]:
        return output, None

    def validate(
        self,
        guard_logs: GuardLogs,
        data: Any,
        metadata: Dict,
    ) -> Any:
        """Validate a dictionary of data against the schema.

        Args:
            data: The data to validate.

        Returns:
            The validated data.
        """
        if data is None:
            return None

        if not isinstance(data, str):
            raise TypeError(f"Argument `data` must be a string, not {type(data)}.")

        validation_logs = FieldValidationLogs()
        guard_logs.field_validation_logs = validation_logs

        validation = self[self.string_key].collect_validation(
            key=self.string_key,
            value=data,
            schema={
                self.string_key: data,
            },
        )

        validated_response, metadata = validator_service.validate(
            value=data,
            metadata=metadata,
            validator_setup=validation,
            validation_logs=validation_logs,
        )

        validated_response = {self.string_key: validated_response}

        if check_refrain_in_dict(validated_response):
            # If the data contains a `Refain` value, we return an empty
            # dictionary.
            logger.debug("Refrain detected.")
            validated_response = {}

        # Remove all keys that have `Filter` values.
        validated_response = filter_in_dict(validated_response)

        if self.string_key in validated_response:
            return validated_response[self.string_key]
        return None

    async def async_validate(
        self,
        guard_logs: GuardLogs,
        data: Any,
        metadata: Dict,
    ) -> Any:
        """Validate a dictionary of data against the schema.

        Args:
            data: The data to validate.

        Returns:
            The validated data.
        """
        if data is None:
            return None

        if not isinstance(data, str):
            raise TypeError(f"Argument `data` must be a string, not {type(data)}.")

        validation_logs = FieldValidationLogs()
        guard_logs.field_validation_logs = validation_logs

        validation = self[self.string_key].collect_validation(
            key=self.string_key,
            value=data,
            schema={
                self.string_key: data,
            },
        )

        validated_response, metadata = await validator_service.async_validate(
            value=data,
            metadata=metadata,
            validator_setup=validation,
            validation_logs=validation_logs,
        )

        validated_response = {self.string_key: validated_response}

        if check_refrain_in_dict(validated_response):
            # If the data contains a `Refain` value, we return an empty
            # dictionary.
            logger.debug("Refrain detected.")
            validated_response = {}

        # Remove all keys that have `Filter` values.
        validated_response = filter_in_dict(validated_response)

        if self.string_key in validated_response:
            return validated_response[self.string_key]
        return None

    def introspect(self, data: Any) -> List[FieldReAsk]:
        if isinstance(data, FieldReAsk):
            return [data]
        return []

    def preprocess_prompt(
        self,
        prompt_callable: PromptCallable,
        instructions: Optional[Instructions],
        prompt: Prompt,
    ):
        if prompt_callable is None:
            raise RuntimeError(
                "In order to support reasking, a `prompt_callable` is required."
            )

        if not hasattr(prompt_callable.fn, "func"):
            # Only apply preprocessing to guardrails wrappers.
            return instructions, prompt

        if prompt_callable.fn.func is openai_wrapper:
            prompt.source += "\n\nString Output:\n\n"
        if prompt_callable.fn.func is openai_chat_wrapper and not instructions:
            instructions = Instructions(
                "You are a helpful assistant, expressing yourself through a string."
            )

        return instructions, prompt

    def transpile(self, method: str = "default") -> str:
        obj = self[self.string_key]
        schema = ""
        if "description" in obj.element.attrib:
            schema += (
                "Here's a description of what I want you to generate: "
                f"{obj.element.attrib['description']}"
            )
        if not obj.format_attr.empty:
            schema += (
                "\n\nYour generated response should satisfy the following properties:"
            )
            for validator in obj.format_attr.validators:
                schema += f"\n- {validator.to_prompt()}"

        schema += "\n\nDon't talk; just go."
        return schema


class Schema2Prompt:
    """Class that contains transpilers to go from a schema to its
    representation in a prompt.

    This is important for communicating the schema to a large language
    model, and this class will provide multiple alternatives to do so.
    """

    @staticmethod
    def remove_on_fail_attributes(element: ET._Element) -> None:
        """Recursively remove all attributes that start with 'on-fail-'."""
        for attr in list(element.attrib):
            if attr.startswith("on-fail-"):
                del element.attrib[attr]

        for child in element:
            Schema2Prompt.remove_on_fail_attributes(child)

    @staticmethod
    def remove_comments(element: ET._Element) -> None:
        """Recursively remove all comments."""
        for child in element:
            if isinstance(child, ET._Comment):
                element.remove(child)
            else:
                Schema2Prompt.remove_comments(child)

    @staticmethod
    def validator_to_prompt(root: ET.Element, schema_dict: Dict[str, DataType]) -> None:
        """Recursively remove all validator arguments in the `format`
        attribute."""

        def _inner(dt: DataType, el: ET._Element):
            if "format" in el.attrib:
                format = dt.format_attr.to_prompt()
                if len(format):
                    el.attrib["format"] = format
                else:
                    del el.attrib["format"]

            for _, dt_child, el_child in dt.iter(el):
                _inner(dt_child, el_child)

        for el_child in root:
            dt_child = schema_dict[el_child.attrib["name"]]
            _inner(dt_child, el_child)

    @staticmethod
    def pydantic_to_object(root: ET.Element, schema_dict: Dict[str, DataType]) -> None:
        """Recursively replace all pydantic elements with object elements."""
        from guardrails.datatypes import Pydantic

        def _inner(dt: DataType, el: ET._Element):
            if isinstance(dt, Pydantic):
                new_el = dt.to_object_element()
                el.getparent().replace(el, new_el)

            for _, dt_child, el_child in dt.iter(el):
                _inner(dt_child, el_child)

        for el_child in root:
            dt_child = schema_dict[el_child.attrib["name"]]
            _inner(dt_child, el_child)

    @classmethod
    def default(cls, schema: Schema) -> str:
        """Default transpiler.

        Converts the XML schema to a string directly after removing:
            - Comments
            - Action attributes like 'on-fail-*'

        Args:
            schema: The schema to transpile.

        Returns:
            The prompt.
        """
        # Construct another XML tree from the schema.
        root = deepcopy(schema.root)
        schema_dict = schema.to_dict()

        # Remove comments.
        cls.remove_comments(root)
        # Remove action attributes.
        cls.remove_on_fail_attributes(root)
        # Remove validators with arguments.
        cls.validator_to_prompt(root, schema_dict)
        # Replace pydantic elements with object elements.
        cls.pydantic_to_object(root, schema_dict)

        # Return the XML as a string that is
        ET.indent(root, space="    ")
        return ET.tostring(
            root,
            encoding="unicode",
            method="xml",
            pretty_print=True,
        )<|MERGE_RESOLUTION|>--- conflicted
+++ resolved
@@ -10,10 +10,6 @@
 from typing import TYPE_CHECKING, Any, Dict, List, Optional, Tuple
 
 from lxml import etree as ET
-<<<<<<< HEAD
-import regex
-=======
->>>>>>> e3cdc104
 
 from guardrails import validator_service
 from guardrails.datatypes import DataType, String
@@ -633,7 +629,6 @@
             validator_setup=validation,
             validation_logs=validation_logs,
         )
-<<<<<<< HEAD
 
         if check_refrain_in_dict(validated_response):
             # If the data contains a `Refain` value, we return an empty
@@ -691,65 +686,6 @@
             children=[],
         )
 
-=======
-
-        if check_refrain_in_dict(validated_response):
-            # If the data contains a `Refain` value, we return an empty
-            # dictionary.
-            logger.debug("Refrain detected.")
-            validated_response = {}
-
-        # Remove all keys that have `Filter` values.
-        validated_response = filter_in_dict(validated_response)
-
-        return validated_response
-
-    async def async_validate(
-        self,
-        guard_logs: GuardLogs,
-        data: Optional[Dict[str, Any]],
-        metadata: Dict,
-    ) -> Any:
-        """Validate a dictionary of data against the schema.
-
-        Args:
-            data: The data to validate.
-
-        Returns:
-            The validated data.
-        """
-        if data is None:
-            return None
-
-        if not isinstance(data, dict):
-            raise TypeError(f"Argument `data` must be a dictionary, not {type(data)}.")
-
-        validated_response = deepcopy(data)
-
-        if not verify_schema_against_json(
-            self.root,
-            validated_response,
-            prune_extra_keys=True,
-            coerce_types=True,
-        ):
-            return SkeletonReAsk(
-                incorrect_value=validated_response,
-                fail_results=[
-                    FailResult(
-                        fix_value=None,
-                        error_message="JSON does not match schema",
-                    )
-                ],
-            )
-
-        validation = FieldValidation(
-            key="",
-            value=validated_response,
-            validators=[],
-            children=[],
-        )
-
->>>>>>> e3cdc104
         for field, value in validated_response.items():
             if field not in self:
                 # This is an extra field that is not in the schema.
