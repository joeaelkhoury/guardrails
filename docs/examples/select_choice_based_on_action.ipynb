{
 "cells": [
  {
   "cell_type": "markdown",
   "metadata": {},
   "source": [
    "# Enforcing Guardrails on Choice Selection\n",
    "\n",
    "!!! note\n",
    "    To download this tutorial as a Jupyter notebook, click [here](https://github.com/ShreyaR/guardrails/blob/main/docs/examples/select_choice_based_on_action.ipynb).\n",
    "\n",
    "In this example, we want the LLM to pick an action (e.g. `fight` or `flight`), and based on that action we want to return different JSON objects. For example, if the action is `fight`, we want to return a JSON object that contains the `weapon` field. If the action is `flight`, we want to return a JSON object that contains the `direction` and `distance` fields.\n",
    "\n",
    "We make the assumption that:\n",
    "\n",
    "1. We don't need any external libraries that are not already installed in the environment.\n",
    "2. We are able to execute the code in the environment.\n",
    "\n",
    "## Objective\n",
    "\n",
    "We want the LLM to play an RP game where it can choose to either `fight` or `flight`. If it chooses to `fight`, the LLM should choose a `weapon` and an `enemy`. If the player chooses `flight`, the LLM should choose a `direction` and a `distance`.\n",
    "\n",
    "\n",
    "## Step 1: Generating `RAIL` Spec\n",
    "\n",
    "Ordinarily, we could create a separate `RAIL` spec in a file. However, for the sake of this example, we will generate the `RAIL` spec in the notebook as a string."
   ]
  },
  {
   "cell_type": "code",
<<<<<<< HEAD
   "execution_count": null,
   "metadata": {},
=======
   "execution_count": 10,
   "metadata": {
    "ExecuteTime": {
     "end_time": "2023-08-23T15:09:26.331177Z",
     "start_time": "2023-08-23T15:09:26.327325Z"
    }
   },
>>>>>>> 3ff3601e
   "outputs": [],
   "source": [
    "rail_str = \"\"\"\n",
    "<rail version=\"0.1\">\n",
    "\n",
    "<output>\n",
    "    <choice name=\"action\" on-fail-choice=\"reask\" discriminator=\"chosen_action\">\n",
    "        <case name=\"fight\">\n",
    "            <string name=\"weapon\" format=\"valid-choices: {['crossbow', 'machine gun']}\" on-fail-valid-choices=\"reask\" />\n",
    "        </case>\n",
    "        <case name=\"flight\">\n",
    "            <string name=\"flight_direction\" format=\"valid-choices: {['north','south','east','west']}\" on-fail-valid-choices=\"exception\" />\n",
    "            <integer name=\"distance\" format=\"valid-choices: {[1,2,3,4]}\" on-fail-valid-choices=\"exception\" />\n",
    "        </case>\n",
    "    </choice>\n",
    "</output>\n",
    "\n",
    "<prompt>\n",
    "You are a human in an enchanted forest. You come across opponents of different types, and you should fight smaller opponents and run away from bigger ones.\n",
    "\n",
    "You run into a ${opp_type}. What do you do?\n",
    "\n",
    "${gr.complete_json_suffix_v2}</prompt>\n",
    "\n",
    "</rail>\n",
    "\"\"\""
   ]
  },
  {
   "cell_type": "markdown",
   "metadata": {},
   "source": [
    "## Step 2: Create a `Guard` object with the RAIL Spec\n",
    "\n",
    "We create a `gd.Guard` object that will check, validate and correct the generated code. This object:\n",
    "\n",
    "1. Enforces the quality criteria specified in the RAIL spec (i.e. bug free code).\n",
    "2. Takes corrective action when the quality criteria are not met (i.e. reasking the LLM).\n",
    "3. Compiles the schema and type info from the RAIL spec and adds it to the prompt."
   ]
  },
  {
   "cell_type": "code",
<<<<<<< HEAD
   "execution_count": null,
   "metadata": {},
=======
   "execution_count": 11,
   "metadata": {
    "ExecuteTime": {
     "end_time": "2023-08-23T15:09:28.590929Z",
     "start_time": "2023-08-23T15:09:27.966099Z"
    }
   },
>>>>>>> 3ff3601e
   "outputs": [],
   "source": [
    "import guardrails as gd\n",
    "\n",
    "from rich import print\n",
    "\n",
    "guard = gd.Guard.from_rail_string(rail_str)"
   ]
  },
  {
   "cell_type": "markdown",
   "metadata": {},
   "source": [
    "The `Guard` object compiles the output schema and adds it to the prompt. We can see the final prompt below:"
   ]
  },
  {
   "cell_type": "code",
<<<<<<< HEAD
   "execution_count": null,
   "metadata": {},
   "outputs": [],
=======
   "execution_count": 12,
   "metadata": {
    "ExecuteTime": {
     "end_time": "2023-08-23T15:09:32.364711Z",
     "start_time": "2023-08-23T15:09:32.356959Z"
    }
   },
   "outputs": [
    {
     "data": {
      "text/html": [
       "<pre style=\"white-space:pre;overflow-x:auto;line-height:normal;font-family:Menlo,'DejaVu Sans Mono',consolas,'Courier New',monospace\">\n",
       "You are a human in an enchanted forest. You come across opponents of different types, and you should fight smaller \n",
       "opponents and run away from bigger ones.\n",
       "\n",
       "You run into a <span style=\"font-weight: bold\">{</span>opp_type<span style=\"font-weight: bold\">}</span>. What do you do?\n",
       "\n",
       "\n",
       "Given below is XML that describes the information to extract from this document and the tags to extract it into.\n",
       "\n",
       "<span style=\"font-weight: bold\">&lt;</span><span style=\"color: #ff00ff; text-decoration-color: #ff00ff; font-weight: bold\">output</span><span style=\"color: #000000; text-decoration-color: #000000\">&gt;</span>\n",
       "<span style=\"color: #000000; text-decoration-color: #000000\">    &lt;choice </span><span style=\"color: #808000; text-decoration-color: #808000\">name</span><span style=\"color: #000000; text-decoration-color: #000000\">=</span><span style=\"color: #008000; text-decoration-color: #008000\">\"action\"</span><span style=\"color: #000000; text-decoration-color: #000000\"> </span><span style=\"color: #808000; text-decoration-color: #808000\">discriminator</span><span style=\"color: #000000; text-decoration-color: #000000\">=</span><span style=\"color: #008000; text-decoration-color: #008000\">\"chosen_action\"</span><span style=\"color: #000000; text-decoration-color: #000000\">&gt;</span>\n",
       "<span style=\"color: #000000; text-decoration-color: #000000\">        &lt;case </span><span style=\"color: #808000; text-decoration-color: #808000\">name</span><span style=\"color: #000000; text-decoration-color: #000000\">=</span><span style=\"color: #008000; text-decoration-color: #008000\">\"fight\"</span><span style=\"color: #000000; text-decoration-color: #000000\">&gt;</span>\n",
       "<span style=\"color: #000000; text-decoration-color: #000000\">            &lt;string </span><span style=\"color: #808000; text-decoration-color: #808000\">name</span><span style=\"color: #000000; text-decoration-color: #000000\">=</span><span style=\"color: #008000; text-decoration-color: #008000\">\"weapon\"</span><span style=\"color: #000000; text-decoration-color: #000000\"> </span><span style=\"color: #808000; text-decoration-color: #808000\">format</span><span style=\"color: #000000; text-decoration-color: #000000\">=</span><span style=\"color: #008000; text-decoration-color: #008000\">\"valid-choices: choices=['crossbow', 'machine gun']\"</span><span style=\"color: #800080; text-decoration-color: #800080\">/</span><span style=\"color: #000000; text-decoration-color: #000000\">&gt;</span>\n",
       "<span style=\"color: #000000; text-decoration-color: #000000\">        &lt;</span><span style=\"color: #800080; text-decoration-color: #800080\">/</span><span style=\"color: #ff00ff; text-decoration-color: #ff00ff\">case</span><span style=\"color: #000000; text-decoration-color: #000000\">&gt;</span>\n",
       "<span style=\"color: #000000; text-decoration-color: #000000\">        &lt;case </span><span style=\"color: #808000; text-decoration-color: #808000\">name</span><span style=\"color: #000000; text-decoration-color: #000000\">=</span><span style=\"color: #008000; text-decoration-color: #008000\">\"flight\"</span><span style=\"color: #000000; text-decoration-color: #000000\">&gt;</span>\n",
       "<span style=\"color: #000000; text-decoration-color: #000000\">            &lt;string </span><span style=\"color: #808000; text-decoration-color: #808000\">name</span><span style=\"color: #000000; text-decoration-color: #000000\">=</span><span style=\"color: #008000; text-decoration-color: #008000\">\"flight_direction\"</span><span style=\"color: #000000; text-decoration-color: #000000\"> </span><span style=\"color: #808000; text-decoration-color: #808000\">format</span><span style=\"color: #000000; text-decoration-color: #000000\">=</span><span style=\"color: #008000; text-decoration-color: #008000\">\"valid-choices: choices=['north', 'south', 'east', 'west']\"</span><span style=\"color: #800080; text-decoration-color: #800080\">/</span><span style=\"color: #000000; text-decoration-color: #000000\">&gt;</span>\n",
       "<span style=\"color: #000000; text-decoration-color: #000000\">            &lt;integer </span><span style=\"color: #808000; text-decoration-color: #808000\">name</span><span style=\"color: #000000; text-decoration-color: #000000\">=</span><span style=\"color: #008000; text-decoration-color: #008000\">\"distance\"</span><span style=\"color: #000000; text-decoration-color: #000000\"> </span><span style=\"color: #808000; text-decoration-color: #808000\">format</span><span style=\"color: #000000; text-decoration-color: #000000\">=</span><span style=\"color: #008000; text-decoration-color: #008000\">\"valid-choices: choices=[1, 2, 3, 4]\"</span><span style=\"color: #800080; text-decoration-color: #800080\">/</span><span style=\"color: #000000; text-decoration-color: #000000\">&gt;</span>\n",
       "<span style=\"color: #000000; text-decoration-color: #000000\">        &lt;</span><span style=\"color: #800080; text-decoration-color: #800080\">/</span><span style=\"color: #ff00ff; text-decoration-color: #ff00ff\">case</span><span style=\"color: #000000; text-decoration-color: #000000\">&gt;</span>\n",
       "<span style=\"color: #000000; text-decoration-color: #000000\">    &lt;</span><span style=\"color: #800080; text-decoration-color: #800080\">/</span><span style=\"color: #ff00ff; text-decoration-color: #ff00ff\">choice</span><span style=\"color: #000000; text-decoration-color: #000000\">&gt;</span>\n",
       "<span style=\"color: #000000; text-decoration-color: #000000\">&lt;</span><span style=\"color: #800080; text-decoration-color: #800080\">/</span><span style=\"color: #ff00ff; text-decoration-color: #ff00ff\">output</span><span style=\"color: #000000; text-decoration-color: #000000\">&gt;</span>\n",
       "\n",
       "\n",
       "<span style=\"color: #000000; text-decoration-color: #000000\">ONLY return a valid JSON object </span><span style=\"color: #000000; text-decoration-color: #000000; font-weight: bold\">(</span><span style=\"color: #000000; text-decoration-color: #000000\">no other text is necessary</span><span style=\"color: #000000; text-decoration-color: #000000; font-weight: bold\">)</span><span style=\"color: #000000; text-decoration-color: #000000\">, where the key of the field in JSON is the `name` </span>\n",
       "<span style=\"color: #000000; text-decoration-color: #000000\">attribute of the corresponding XML, and the value is of the type specified by the corresponding XML's tag. The JSON</span>\n",
       "<span style=\"color: #000000; text-decoration-color: #000000\">MUST conform to the XML format, including any types and format requests e.g. requests for lists, objects and </span>\n",
       "<span style=\"color: #000000; text-decoration-color: #000000\">specific types. Be correct and concise.</span>\n",
       "\n",
       "<span style=\"color: #000000; text-decoration-color: #000000\">Here are examples of simple </span><span style=\"color: #000000; text-decoration-color: #000000; font-weight: bold\">(</span><span style=\"color: #000000; text-decoration-color: #000000\">XML, JSON</span><span style=\"color: #000000; text-decoration-color: #000000; font-weight: bold\">)</span><span style=\"color: #000000; text-decoration-color: #000000\"> pairs that show the expected behavior:</span>\n",
       "<span style=\"color: #000000; text-decoration-color: #000000\">- `&lt;string </span><span style=\"color: #808000; text-decoration-color: #808000\">name</span><span style=\"color: #000000; text-decoration-color: #000000\">=</span><span style=\"color: #008000; text-decoration-color: #008000\">'foo'</span><span style=\"color: #000000; text-decoration-color: #000000\"> </span><span style=\"color: #808000; text-decoration-color: #808000\">format</span><span style=\"color: #000000; text-decoration-color: #000000\">=</span><span style=\"color: #008000; text-decoration-color: #008000\">'two-words lower-case'</span><span style=\"color: #000000; text-decoration-color: #000000\"> </span><span style=\"color: #800080; text-decoration-color: #800080\">/</span><span style=\"color: #000000; text-decoration-color: #000000\">&gt;` =&gt; `</span><span style=\"color: #000000; text-decoration-color: #000000; font-weight: bold\">{{</span><span style=\"color: #008000; text-decoration-color: #008000\">'foo'</span><span style=\"color: #000000; text-decoration-color: #000000\">: </span><span style=\"color: #008000; text-decoration-color: #008000\">'example one'</span><span style=\"color: #000000; text-decoration-color: #000000; font-weight: bold\">}}</span><span style=\"color: #000000; text-decoration-color: #000000\">`</span>\n",
       "<span style=\"color: #000000; text-decoration-color: #000000\">- `&lt;list </span><span style=\"color: #808000; text-decoration-color: #808000\">name</span><span style=\"color: #000000; text-decoration-color: #000000\">=</span><span style=\"color: #008000; text-decoration-color: #008000\">'bar'</span><span style=\"color: #000000; text-decoration-color: #000000\">&gt;&lt;string </span><span style=\"color: #808000; text-decoration-color: #808000\">format</span><span style=\"color: #000000; text-decoration-color: #000000\">=</span><span style=\"color: #008000; text-decoration-color: #008000\">'upper-case'</span><span style=\"color: #000000; text-decoration-color: #000000\"> </span><span style=\"color: #800080; text-decoration-color: #800080\">/</span><span style=\"color: #000000; text-decoration-color: #000000\">&gt;&lt;</span><span style=\"color: #800080; text-decoration-color: #800080\">/</span><span style=\"color: #ff00ff; text-decoration-color: #ff00ff\">list</span><span style=\"color: #000000; text-decoration-color: #000000\">&gt;` =&gt; `</span><span style=\"color: #000000; text-decoration-color: #000000; font-weight: bold\">{{</span><span style=\"color: #008000; text-decoration-color: #008000\">\"bar\"</span><span style=\"color: #000000; text-decoration-color: #000000\">: </span><span style=\"color: #000000; text-decoration-color: #000000; font-weight: bold\">[</span><span style=\"color: #008000; text-decoration-color: #008000\">'STRING ONE'</span><span style=\"color: #000000; text-decoration-color: #000000\">, </span><span style=\"color: #008000; text-decoration-color: #008000\">'STRING TWO'</span><span style=\"color: #000000; text-decoration-color: #000000\">, etc.</span><span style=\"color: #000000; text-decoration-color: #000000; font-weight: bold\">]}}</span><span style=\"color: #000000; text-decoration-color: #000000\">`</span>\n",
       "<span style=\"color: #000000; text-decoration-color: #000000\">- `&lt;object </span><span style=\"color: #808000; text-decoration-color: #808000\">name</span><span style=\"color: #000000; text-decoration-color: #000000\">=</span><span style=\"color: #008000; text-decoration-color: #008000\">'baz'</span><span style=\"color: #000000; text-decoration-color: #000000\">&gt;&lt;string </span><span style=\"color: #808000; text-decoration-color: #808000\">name</span><span style=\"color: #000000; text-decoration-color: #000000\">=</span><span style=\"color: #008000; text-decoration-color: #008000\">\"foo\"</span><span style=\"color: #000000; text-decoration-color: #000000\"> </span><span style=\"color: #808000; text-decoration-color: #808000\">format</span><span style=\"color: #000000; text-decoration-color: #000000\">=</span><span style=\"color: #008000; text-decoration-color: #008000\">\"capitalize two-words\"</span><span style=\"color: #000000; text-decoration-color: #000000\"> </span><span style=\"color: #800080; text-decoration-color: #800080\">/</span><span style=\"color: #000000; text-decoration-color: #000000\">&gt;&lt;integer </span><span style=\"color: #808000; text-decoration-color: #808000\">name</span><span style=\"color: #000000; text-decoration-color: #000000\">=</span><span style=\"color: #008000; text-decoration-color: #008000\">\"index\"</span><span style=\"color: #000000; text-decoration-color: #000000\"> </span><span style=\"color: #808000; text-decoration-color: #808000\">format</span><span style=\"color: #000000; text-decoration-color: #000000\">=</span><span style=\"color: #008000; text-decoration-color: #008000\">\"1-indexed\"</span><span style=\"color: #000000; text-decoration-color: #000000\"> </span>\n",
       "<span style=\"color: #800080; text-decoration-color: #800080\">/</span><span style=\"color: #000000; text-decoration-color: #000000\">&gt;&lt;</span><span style=\"color: #800080; text-decoration-color: #800080\">/</span><span style=\"color: #ff00ff; text-decoration-color: #ff00ff\">object</span><span style=\"color: #000000; text-decoration-color: #000000\">&gt;` =</span><span style=\"font-weight: bold\">&gt;</span> `<span style=\"font-weight: bold\">{{</span><span style=\"color: #008000; text-decoration-color: #008000\">'baz'</span>: <span style=\"font-weight: bold\">{{</span><span style=\"color: #008000; text-decoration-color: #008000\">'foo'</span>: <span style=\"color: #008000; text-decoration-color: #008000\">'Some String'</span>, <span style=\"color: #008000; text-decoration-color: #008000\">'index'</span>: <span style=\"color: #008080; text-decoration-color: #008080; font-weight: bold\">1</span><span style=\"font-weight: bold\">}}}}</span>`\n",
       "\n",
       "</pre>\n"
      ],
      "text/plain": [
       "\n",
       "You are a human in an enchanted forest. You come across opponents of different types, and you should fight smaller \n",
       "opponents and run away from bigger ones.\n",
       "\n",
       "You run into a \u001b[1m{\u001b[0mopp_type\u001b[1m}\u001b[0m. What do you do?\n",
       "\n",
       "\n",
       "Given below is XML that describes the information to extract from this document and the tags to extract it into.\n",
       "\n",
       "\u001b[1m<\u001b[0m\u001b[1;95moutput\u001b[0m\u001b[39m>\u001b[0m\n",
       "\u001b[39m    <choice \u001b[0m\u001b[33mname\u001b[0m\u001b[39m=\u001b[0m\u001b[32m\"action\"\u001b[0m\u001b[39m \u001b[0m\u001b[33mdiscriminator\u001b[0m\u001b[39m=\u001b[0m\u001b[32m\"chosen_action\"\u001b[0m\u001b[39m>\u001b[0m\n",
       "\u001b[39m        <case \u001b[0m\u001b[33mname\u001b[0m\u001b[39m=\u001b[0m\u001b[32m\"fight\"\u001b[0m\u001b[39m>\u001b[0m\n",
       "\u001b[39m            <string \u001b[0m\u001b[33mname\u001b[0m\u001b[39m=\u001b[0m\u001b[32m\"weapon\"\u001b[0m\u001b[39m \u001b[0m\u001b[33mformat\u001b[0m\u001b[39m=\u001b[0m\u001b[32m\"valid\u001b[0m\u001b[32m-choices: \u001b[0m\u001b[32mchoices\u001b[0m\u001b[32m=\u001b[0m\u001b[32m[\u001b[0m\u001b[32m'crossbow', 'machine gun'\u001b[0m\u001b[32m]\u001b[0m\u001b[32m\"\u001b[0m\u001b[35m/\u001b[0m\u001b[39m>\u001b[0m\n",
       "\u001b[39m        <\u001b[0m\u001b[35m/\u001b[0m\u001b[95mcase\u001b[0m\u001b[39m>\u001b[0m\n",
       "\u001b[39m        <case \u001b[0m\u001b[33mname\u001b[0m\u001b[39m=\u001b[0m\u001b[32m\"flight\"\u001b[0m\u001b[39m>\u001b[0m\n",
       "\u001b[39m            <string \u001b[0m\u001b[33mname\u001b[0m\u001b[39m=\u001b[0m\u001b[32m\"flight_direction\"\u001b[0m\u001b[39m \u001b[0m\u001b[33mformat\u001b[0m\u001b[39m=\u001b[0m\u001b[32m\"valid\u001b[0m\u001b[32m-choices: \u001b[0m\u001b[32mchoices\u001b[0m\u001b[32m=\u001b[0m\u001b[32m[\u001b[0m\u001b[32m'north', 'south', 'east', 'west'\u001b[0m\u001b[32m]\u001b[0m\u001b[32m\"\u001b[0m\u001b[35m/\u001b[0m\u001b[39m>\u001b[0m\n",
       "\u001b[39m            <integer \u001b[0m\u001b[33mname\u001b[0m\u001b[39m=\u001b[0m\u001b[32m\"distance\"\u001b[0m\u001b[39m \u001b[0m\u001b[33mformat\u001b[0m\u001b[39m=\u001b[0m\u001b[32m\"valid\u001b[0m\u001b[32m-choices: \u001b[0m\u001b[32mchoices\u001b[0m\u001b[32m=\u001b[0m\u001b[32m[\u001b[0m\u001b[32m1, 2, 3, 4\u001b[0m\u001b[32m]\u001b[0m\u001b[32m\"\u001b[0m\u001b[35m/\u001b[0m\u001b[39m>\u001b[0m\n",
       "\u001b[39m        <\u001b[0m\u001b[35m/\u001b[0m\u001b[95mcase\u001b[0m\u001b[39m>\u001b[0m\n",
       "\u001b[39m    <\u001b[0m\u001b[35m/\u001b[0m\u001b[95mchoice\u001b[0m\u001b[39m>\u001b[0m\n",
       "\u001b[39m<\u001b[0m\u001b[35m/\u001b[0m\u001b[95moutput\u001b[0m\u001b[39m>\u001b[0m\n",
       "\n",
       "\n",
       "\u001b[39mONLY return a valid JSON object \u001b[0m\u001b[1;39m(\u001b[0m\u001b[39mno other text is necessary\u001b[0m\u001b[1;39m)\u001b[0m\u001b[39m, where the key of the field in JSON is the `name` \u001b[0m\n",
       "\u001b[39mattribute of the corresponding XML, and the value is of the type specified by the corresponding XML's tag. The JSON\u001b[0m\n",
       "\u001b[39mMUST conform to the XML format, including any types and format requests e.g. requests for lists, objects and \u001b[0m\n",
       "\u001b[39mspecific types. Be correct and concise.\u001b[0m\n",
       "\n",
       "\u001b[39mHere are examples of simple \u001b[0m\u001b[1;39m(\u001b[0m\u001b[39mXML, JSON\u001b[0m\u001b[1;39m)\u001b[0m\u001b[39m pairs that show the expected behavior:\u001b[0m\n",
       "\u001b[39m- `<string \u001b[0m\u001b[33mname\u001b[0m\u001b[39m=\u001b[0m\u001b[32m'foo'\u001b[0m\u001b[39m \u001b[0m\u001b[33mformat\u001b[0m\u001b[39m=\u001b[0m\u001b[32m'two-words lower-case'\u001b[0m\u001b[39m \u001b[0m\u001b[35m/\u001b[0m\u001b[39m>` => `\u001b[0m\u001b[1;39m{\u001b[0m\u001b[1;39m{\u001b[0m\u001b[32m'foo'\u001b[0m\u001b[39m: \u001b[0m\u001b[32m'example one'\u001b[0m\u001b[1;39m}\u001b[0m\u001b[1;39m}\u001b[0m\u001b[39m`\u001b[0m\n",
       "\u001b[39m- `<list \u001b[0m\u001b[33mname\u001b[0m\u001b[39m=\u001b[0m\u001b[32m'bar'\u001b[0m\u001b[39m><string \u001b[0m\u001b[33mformat\u001b[0m\u001b[39m=\u001b[0m\u001b[32m'upper-case'\u001b[0m\u001b[39m \u001b[0m\u001b[35m/\u001b[0m\u001b[39m><\u001b[0m\u001b[35m/\u001b[0m\u001b[95mlist\u001b[0m\u001b[39m>` => `\u001b[0m\u001b[1;39m{\u001b[0m\u001b[1;39m{\u001b[0m\u001b[32m\"bar\"\u001b[0m\u001b[39m: \u001b[0m\u001b[1;39m[\u001b[0m\u001b[32m'STRING ONE'\u001b[0m\u001b[39m, \u001b[0m\u001b[32m'STRING TWO'\u001b[0m\u001b[39m, etc.\u001b[0m\u001b[1;39m]\u001b[0m\u001b[1;39m}\u001b[0m\u001b[1;39m}\u001b[0m\u001b[39m`\u001b[0m\n",
       "\u001b[39m- `<object \u001b[0m\u001b[33mname\u001b[0m\u001b[39m=\u001b[0m\u001b[32m'baz'\u001b[0m\u001b[39m><string \u001b[0m\u001b[33mname\u001b[0m\u001b[39m=\u001b[0m\u001b[32m\"foo\"\u001b[0m\u001b[39m \u001b[0m\u001b[33mformat\u001b[0m\u001b[39m=\u001b[0m\u001b[32m\"capitalize\u001b[0m\u001b[32m two-words\"\u001b[0m\u001b[39m \u001b[0m\u001b[35m/\u001b[0m\u001b[39m><integer \u001b[0m\u001b[33mname\u001b[0m\u001b[39m=\u001b[0m\u001b[32m\"index\"\u001b[0m\u001b[39m \u001b[0m\u001b[33mformat\u001b[0m\u001b[39m=\u001b[0m\u001b[32m\"1\u001b[0m\u001b[32m-indexed\"\u001b[0m\u001b[39m \u001b[0m\n",
       "\u001b[35m/\u001b[0m\u001b[39m><\u001b[0m\u001b[35m/\u001b[0m\u001b[95mobject\u001b[0m\u001b[39m>` =\u001b[0m\u001b[1m>\u001b[0m `\u001b[1m{\u001b[0m\u001b[1m{\u001b[0m\u001b[32m'baz'\u001b[0m: \u001b[1m{\u001b[0m\u001b[1m{\u001b[0m\u001b[32m'foo'\u001b[0m: \u001b[32m'Some String'\u001b[0m, \u001b[32m'index'\u001b[0m: \u001b[1;36m1\u001b[0m\u001b[1m}\u001b[0m\u001b[1m}\u001b[0m\u001b[1m}\u001b[0m\u001b[1m}\u001b[0m`\n",
       "\n"
      ]
     },
     "metadata": {},
     "output_type": "display_data"
    }
   ],
>>>>>>> 3ff3601e
   "source": [
    "print(guard.base_prompt)"
   ]
  },
  {
   "cell_type": "markdown",
   "metadata": {},
   "source": [
    "## Step 3: Wrap the LLM API call with `Guard`"
   ]
  },
  {
   "cell_type": "markdown",
   "metadata": {},
   "source": [
    "We can now wrap the LLM API call with the `Guard` object. This will ensure that the LLM generates an output that is compliant with the RAIL spec.\n",
    "\n",
    "To start, we test with a 'giant' as an opponent, and look at the output."
   ]
  },
  {
   "cell_type": "code",
<<<<<<< HEAD
   "execution_count": null,
   "metadata": {},
   "outputs": [],
=======
   "execution_count": 21,
   "metadata": {
    "ExecuteTime": {
     "end_time": "2023-08-23T15:10:08.998121Z",
     "start_time": "2023-08-23T15:10:08.792027Z"
    }
   },
   "outputs": [
    {
     "name": "stderr",
     "output_type": "stream",
     "text": [
      "Async event loop found, but guard was invoked synchronously.For validator parallelization, please call `validate_async` instead.\n"
     ]
    }
   ],
>>>>>>> 3ff3601e
   "source": [
    "import openai\n",
    "\n",
    "raw_llm_response, validated_response = guard(\n",
    "    openai.ChatCompletion.create,\n",
    "    prompt_params={'opp_type': 'giant'},\n",
    "    model=\"gpt-3.5-turbo\",\n",
    "    max_tokens=256,\n",
    "    temperature=0.0,\n",
    ")"
   ]
  },
  {
   "cell_type": "markdown",
   "metadata": {},
   "source": [
    "Running the cell above returns:\n",
    "1. The raw LLM text output as a single string.\n",
    "2. A dictionary where the key is `python_code` and the value is the generated code.\n",
    "\n",
    "We can see that if the LLM chooses `flight`, the output is a dictionary with `flight_direction` and `distance` fields."
   ]
  },
  {
   "cell_type": "code",
<<<<<<< HEAD
   "execution_count": null,
   "metadata": {},
   "outputs": [],
=======
   "execution_count": 22,
   "metadata": {},
   "outputs": [
    {
     "data": {
      "text/html": [
       "<pre style=\"white-space:pre;overflow-x:auto;line-height:normal;font-family:Menlo,'DejaVu Sans Mono',consolas,'Courier New',monospace\"><span style=\"font-weight: bold\">{</span><span style=\"color: #008000; text-decoration-color: #008000\">'action'</span>: <span style=\"font-weight: bold\">{</span><span style=\"color: #008000; text-decoration-color: #008000\">'chosen_action'</span>: <span style=\"color: #008000; text-decoration-color: #008000\">'flight'</span>, <span style=\"color: #008000; text-decoration-color: #008000\">'flight_direction'</span>: <span style=\"color: #008000; text-decoration-color: #008000\">'north'</span>, <span style=\"color: #008000; text-decoration-color: #008000\">'distance'</span>: <span style=\"color: #008080; text-decoration-color: #008080; font-weight: bold\">1</span><span style=\"font-weight: bold\">}}</span>\n",
       "</pre>\n"
      ],
      "text/plain": [
       "\u001b[1m{\u001b[0m\u001b[32m'action'\u001b[0m: \u001b[1m{\u001b[0m\u001b[32m'chosen_action'\u001b[0m: \u001b[32m'flight'\u001b[0m, \u001b[32m'flight_direction'\u001b[0m: \u001b[32m'north'\u001b[0m, \u001b[32m'distance'\u001b[0m: \u001b[1;36m1\u001b[0m\u001b[1m}\u001b[0m\u001b[1m}\u001b[0m\n"
      ]
     },
     "metadata": {},
     "output_type": "display_data"
    }
   ],
>>>>>>> 3ff3601e
   "source": [
    "print(validated_response)"
   ]
  },
  {
   "cell_type": "markdown",
   "metadata": {},
   "source": [
    "We can inspect the logs of the guard object to see the quality criteria that were checked and the corrective actions that were taken."
   ]
  },
  {
   "cell_type": "code",
<<<<<<< HEAD
   "execution_count": null,
   "metadata": {},
   "outputs": [],
=======
   "execution_count": 23,
   "metadata": {},
   "outputs": [
    {
     "data": {
      "text/html": [
       "<pre style=\"white-space:pre;overflow-x:auto;line-height:normal;font-family:Menlo,'DejaVu Sans Mono',consolas,'Courier New',monospace\">Logs\n",
       "└── ╭────────────────────────────────────────────────── Step 0 ───────────────────────────────────────────────────╮\n",
       "    │ <span style=\"background-color: #f0f8ff\">╭──────────────────────────────────────────────── Prompt ─────────────────────────────────────────────────╮</span> │\n",
       "    │ <span style=\"background-color: #f0f8ff\">│                                                                                                         │</span> │\n",
       "    │ <span style=\"background-color: #f0f8ff\">│ You are a human in an enchanted forest. You come across opponents of different types, and you should    │</span> │\n",
       "    │ <span style=\"background-color: #f0f8ff\">│ fight smaller opponents and run away from bigger ones.                                                  │</span> │\n",
       "    │ <span style=\"background-color: #f0f8ff\">│                                                                                                         │</span> │\n",
       "    │ <span style=\"background-color: #f0f8ff\">│ You run into a giant. What do you do?                                                                   │</span> │\n",
       "    │ <span style=\"background-color: #f0f8ff\">│                                                                                                         │</span> │\n",
       "    │ <span style=\"background-color: #f0f8ff\">│                                                                                                         │</span> │\n",
       "    │ <span style=\"background-color: #f0f8ff\">│ Given below is XML that describes the information to extract from this document and the tags to extract │</span> │\n",
       "    │ <span style=\"background-color: #f0f8ff\">│ it into.                                                                                                │</span> │\n",
       "    │ <span style=\"background-color: #f0f8ff\">│                                                                                                         │</span> │\n",
       "    │ <span style=\"background-color: #f0f8ff\">│ &lt;output&gt;                                                                                                │</span> │\n",
       "    │ <span style=\"background-color: #f0f8ff\">│     &lt;choice name=\"action\" discriminator=\"chosen_action\"&gt;                                                │</span> │\n",
       "    │ <span style=\"background-color: #f0f8ff\">│         &lt;case name=\"fight\"&gt;                                                                             │</span> │\n",
       "    │ <span style=\"background-color: #f0f8ff\">│             &lt;string name=\"weapon\" format=\"valid-choices: choices=['crossbow', 'machine gun']\"/&gt;         │</span> │\n",
       "    │ <span style=\"background-color: #f0f8ff\">│         &lt;/case&gt;                                                                                         │</span> │\n",
       "    │ <span style=\"background-color: #f0f8ff\">│         &lt;case name=\"flight\"&gt;                                                                            │</span> │\n",
       "    │ <span style=\"background-color: #f0f8ff\">│             &lt;string name=\"flight_direction\" format=\"valid-choices: choices=['north', 'south', 'east',   │</span> │\n",
       "    │ <span style=\"background-color: #f0f8ff\">│ 'west']\"/&gt;                                                                                              │</span> │\n",
       "    │ <span style=\"background-color: #f0f8ff\">│             &lt;integer name=\"distance\" format=\"valid-choices: choices=[1, 2, 3, 4]\"/&gt;                     │</span> │\n",
       "    │ <span style=\"background-color: #f0f8ff\">│         &lt;/case&gt;                                                                                         │</span> │\n",
       "    │ <span style=\"background-color: #f0f8ff\">│     &lt;/choice&gt;                                                                                           │</span> │\n",
       "    │ <span style=\"background-color: #f0f8ff\">│ &lt;/output&gt;                                                                                               │</span> │\n",
       "    │ <span style=\"background-color: #f0f8ff\">│                                                                                                         │</span> │\n",
       "    │ <span style=\"background-color: #f0f8ff\">│                                                                                                         │</span> │\n",
       "    │ <span style=\"background-color: #f0f8ff\">│ ONLY return a valid JSON object (no other text is necessary), where the key of the field in JSON is the │</span> │\n",
       "    │ <span style=\"background-color: #f0f8ff\">│ `name` attribute of the corresponding XML, and the value is of the type specified by the corresponding  │</span> │\n",
       "    │ <span style=\"background-color: #f0f8ff\">│ XML's tag. The JSON MUST conform to the XML format, including any types and format requests e.g.        │</span> │\n",
       "    │ <span style=\"background-color: #f0f8ff\">│ requests for lists, objects and specific types. Be correct and concise.                                 │</span> │\n",
       "    │ <span style=\"background-color: #f0f8ff\">│                                                                                                         │</span> │\n",
       "    │ <span style=\"background-color: #f0f8ff\">│ Here are examples of simple (XML, JSON) pairs that show the expected behavior:                          │</span> │\n",
       "    │ <span style=\"background-color: #f0f8ff\">│ - `&lt;string name='foo' format='two-words lower-case' /&gt;` =&gt; `{'foo': 'example one'}`                     │</span> │\n",
       "    │ <span style=\"background-color: #f0f8ff\">│ - `&lt;list name='bar'&gt;&lt;string format='upper-case' /&gt;&lt;/list&gt;` =&gt; `{\"bar\": ['STRING ONE', 'STRING TWO',     │</span> │\n",
       "    │ <span style=\"background-color: #f0f8ff\">│ etc.]}`                                                                                                 │</span> │\n",
       "    │ <span style=\"background-color: #f0f8ff\">│ - `&lt;object name='baz'&gt;&lt;string name=\"foo\" format=\"capitalize two-words\" /&gt;&lt;integer name=\"index\"          │</span> │\n",
       "    │ <span style=\"background-color: #f0f8ff\">│ format=\"1-indexed\" /&gt;&lt;/object&gt;` =&gt; `{'baz': {'foo': 'Some String', 'index': 1}}`                        │</span> │\n",
       "    │ <span style=\"background-color: #f0f8ff\">│                                                                                                         │</span> │\n",
       "    │ <span style=\"background-color: #f0f8ff\">╰─────────────────────────────────────────────────────────────────────────────────────────────────────────╯</span> │\n",
       "    │ <span style=\"background-color: #fff0f2\">╭───────────────────────────────────────────── Instructions ──────────────────────────────────────────────╮</span> │\n",
       "    │ <span style=\"background-color: #fff0f2\">│ You are a helpful assistant, able to express yourself purely through JSON, strictly and precisely       │</span> │\n",
       "    │ <span style=\"background-color: #fff0f2\">│ adhering to the provided XML schemas.                                                                   │</span> │\n",
       "    │ <span style=\"background-color: #fff0f2\">╰─────────────────────────────────────────────────────────────────────────────────────────────────────────╯</span> │\n",
       "    │ <span style=\"background-color: #e7dfeb\">╭──────────────────────────────────────────── Message History ────────────────────────────────────────────╮</span> │\n",
       "    │ <span style=\"background-color: #e7dfeb\">│ ┏━━━━━━┳━━━━━━━━━┓                                                                                      │</span> │\n",
       "    │ <span style=\"background-color: #e7dfeb\">│ ┃</span><span style=\"background-color: #e7dfeb; font-weight: bold\"> Role </span><span style=\"background-color: #e7dfeb\">┃</span><span style=\"background-color: #e7dfeb; font-weight: bold\"> Content </span><span style=\"background-color: #e7dfeb\">┃                                                                                      │</span> │\n",
       "    │ <span style=\"background-color: #e7dfeb\">│ ┡━━━━━━╇━━━━━━━━━┩                                                                                      │</span> │\n",
       "    │ <span style=\"background-color: #e7dfeb\">│ └──────┴─────────┘                                                                                      │</span> │\n",
       "    │ <span style=\"background-color: #e7dfeb\">╰─────────────────────────────────────────────────────────────────────────────────────────────────────────╯</span> │\n",
       "    │ <span style=\"background-color: #f5f5dc\">╭──────────────────────────────────────────── Raw LLM Output ─────────────────────────────────────────────╮</span> │\n",
       "    │ <span style=\"background-color: #f5f5dc\">│ {                                                                                                       │</span> │\n",
       "    │ <span style=\"background-color: #f5f5dc\">│   \"action\": {                                                                                           │</span> │\n",
       "    │ <span style=\"background-color: #f5f5dc\">│     \"chosen_action\": \"flight\",                                                                          │</span> │\n",
       "    │ <span style=\"background-color: #f5f5dc\">│     \"flight_direction\": \"north\",                                                                        │</span> │\n",
       "    │ <span style=\"background-color: #f5f5dc\">│     \"distance\": 1                                                                                       │</span> │\n",
       "    │ <span style=\"background-color: #f5f5dc\">│   }                                                                                                     │</span> │\n",
       "    │ <span style=\"background-color: #f5f5dc\">│ }                                                                                                       │</span> │\n",
       "    │ <span style=\"background-color: #f5f5dc\">╰─────────────────────────────────────────────────────────────────────────────────────────────────────────╯</span> │\n",
       "    │ <span style=\"background-color: #f0fff0\">╭─────────────────────────────────────────── Validated Output ────────────────────────────────────────────╮</span> │\n",
       "    │ <span style=\"background-color: #f0fff0\">│ {                                                                                                       │</span> │\n",
       "    │ <span style=\"background-color: #f0fff0\">│     'action': {                                                                                         │</span> │\n",
       "    │ <span style=\"background-color: #f0fff0\">│         'chosen_action': 'flight',                                                                      │</span> │\n",
       "    │ <span style=\"background-color: #f0fff0\">│         'flight_direction': 'north',                                                                    │</span> │\n",
       "    │ <span style=\"background-color: #f0fff0\">│         'distance': 1                                                                                   │</span> │\n",
       "    │ <span style=\"background-color: #f0fff0\">│     }                                                                                                   │</span> │\n",
       "    │ <span style=\"background-color: #f0fff0\">│ }                                                                                                       │</span> │\n",
       "    │ <span style=\"background-color: #f0fff0\">╰─────────────────────────────────────────────────────────────────────────────────────────────────────────╯</span> │\n",
       "    ╰─────────────────────────────────────────────────────────────────────────────────────────────────────────────╯\n",
       "</pre>\n"
      ],
      "text/plain": [
       "Logs\n",
       "└── ╭────────────────────────────────────────────────── Step 0 ───────────────────────────────────────────────────╮\n",
       "    │ \u001b[48;2;240;248;255m╭─\u001b[0m\u001b[48;2;240;248;255m───────────────────────────────────────────────\u001b[0m\u001b[48;2;240;248;255m Prompt \u001b[0m\u001b[48;2;240;248;255m────────────────────────────────────────────────\u001b[0m\u001b[48;2;240;248;255m─╮\u001b[0m │\n",
       "    │ \u001b[48;2;240;248;255m│\u001b[0m\u001b[48;2;240;248;255m \u001b[0m\u001b[48;2;240;248;255m                                                                                                       \u001b[0m\u001b[48;2;240;248;255m \u001b[0m\u001b[48;2;240;248;255m│\u001b[0m │\n",
       "    │ \u001b[48;2;240;248;255m│\u001b[0m\u001b[48;2;240;248;255m \u001b[0m\u001b[48;2;240;248;255mYou are a human in an enchanted forest. You come across opponents of different types, and you should \u001b[0m\u001b[48;2;240;248;255m  \u001b[0m\u001b[48;2;240;248;255m \u001b[0m\u001b[48;2;240;248;255m│\u001b[0m │\n",
       "    │ \u001b[48;2;240;248;255m│\u001b[0m\u001b[48;2;240;248;255m \u001b[0m\u001b[48;2;240;248;255mfight smaller opponents and run away from bigger ones.\u001b[0m\u001b[48;2;240;248;255m                                                 \u001b[0m\u001b[48;2;240;248;255m \u001b[0m\u001b[48;2;240;248;255m│\u001b[0m │\n",
       "    │ \u001b[48;2;240;248;255m│\u001b[0m\u001b[48;2;240;248;255m \u001b[0m\u001b[48;2;240;248;255m                                                                                                       \u001b[0m\u001b[48;2;240;248;255m \u001b[0m\u001b[48;2;240;248;255m│\u001b[0m │\n",
       "    │ \u001b[48;2;240;248;255m│\u001b[0m\u001b[48;2;240;248;255m \u001b[0m\u001b[48;2;240;248;255mYou run into a giant. What do you do?\u001b[0m\u001b[48;2;240;248;255m                                                                  \u001b[0m\u001b[48;2;240;248;255m \u001b[0m\u001b[48;2;240;248;255m│\u001b[0m │\n",
       "    │ \u001b[48;2;240;248;255m│\u001b[0m\u001b[48;2;240;248;255m \u001b[0m\u001b[48;2;240;248;255m                                                                                                       \u001b[0m\u001b[48;2;240;248;255m \u001b[0m\u001b[48;2;240;248;255m│\u001b[0m │\n",
       "    │ \u001b[48;2;240;248;255m│\u001b[0m\u001b[48;2;240;248;255m \u001b[0m\u001b[48;2;240;248;255m                                                                                                       \u001b[0m\u001b[48;2;240;248;255m \u001b[0m\u001b[48;2;240;248;255m│\u001b[0m │\n",
       "    │ \u001b[48;2;240;248;255m│\u001b[0m\u001b[48;2;240;248;255m \u001b[0m\u001b[48;2;240;248;255mGiven below is XML that describes the information to extract from this document and the tags to extract\u001b[0m\u001b[48;2;240;248;255m \u001b[0m\u001b[48;2;240;248;255m│\u001b[0m │\n",
       "    │ \u001b[48;2;240;248;255m│\u001b[0m\u001b[48;2;240;248;255m \u001b[0m\u001b[48;2;240;248;255mit into.\u001b[0m\u001b[48;2;240;248;255m                                                                                               \u001b[0m\u001b[48;2;240;248;255m \u001b[0m\u001b[48;2;240;248;255m│\u001b[0m │\n",
       "    │ \u001b[48;2;240;248;255m│\u001b[0m\u001b[48;2;240;248;255m \u001b[0m\u001b[48;2;240;248;255m                                                                                                       \u001b[0m\u001b[48;2;240;248;255m \u001b[0m\u001b[48;2;240;248;255m│\u001b[0m │\n",
       "    │ \u001b[48;2;240;248;255m│\u001b[0m\u001b[48;2;240;248;255m \u001b[0m\u001b[48;2;240;248;255m<output>\u001b[0m\u001b[48;2;240;248;255m                                                                                               \u001b[0m\u001b[48;2;240;248;255m \u001b[0m\u001b[48;2;240;248;255m│\u001b[0m │\n",
       "    │ \u001b[48;2;240;248;255m│\u001b[0m\u001b[48;2;240;248;255m \u001b[0m\u001b[48;2;240;248;255m    <choice name=\"action\" discriminator=\"chosen_action\">\u001b[0m\u001b[48;2;240;248;255m                                               \u001b[0m\u001b[48;2;240;248;255m \u001b[0m\u001b[48;2;240;248;255m│\u001b[0m │\n",
       "    │ \u001b[48;2;240;248;255m│\u001b[0m\u001b[48;2;240;248;255m \u001b[0m\u001b[48;2;240;248;255m        <case name=\"fight\">\u001b[0m\u001b[48;2;240;248;255m                                                                            \u001b[0m\u001b[48;2;240;248;255m \u001b[0m\u001b[48;2;240;248;255m│\u001b[0m │\n",
       "    │ \u001b[48;2;240;248;255m│\u001b[0m\u001b[48;2;240;248;255m \u001b[0m\u001b[48;2;240;248;255m            <string name=\"weapon\" format=\"valid-choices: choices=['crossbow', 'machine gun']\"/>\u001b[0m\u001b[48;2;240;248;255m        \u001b[0m\u001b[48;2;240;248;255m \u001b[0m\u001b[48;2;240;248;255m│\u001b[0m │\n",
       "    │ \u001b[48;2;240;248;255m│\u001b[0m\u001b[48;2;240;248;255m \u001b[0m\u001b[48;2;240;248;255m        </case>\u001b[0m\u001b[48;2;240;248;255m                                                                                        \u001b[0m\u001b[48;2;240;248;255m \u001b[0m\u001b[48;2;240;248;255m│\u001b[0m │\n",
       "    │ \u001b[48;2;240;248;255m│\u001b[0m\u001b[48;2;240;248;255m \u001b[0m\u001b[48;2;240;248;255m        <case name=\"flight\">\u001b[0m\u001b[48;2;240;248;255m                                                                           \u001b[0m\u001b[48;2;240;248;255m \u001b[0m\u001b[48;2;240;248;255m│\u001b[0m │\n",
       "    │ \u001b[48;2;240;248;255m│\u001b[0m\u001b[48;2;240;248;255m \u001b[0m\u001b[48;2;240;248;255m            <string name=\"flight_direction\" format=\"valid-choices: choices=['north', 'south', 'east', \u001b[0m\u001b[48;2;240;248;255m \u001b[0m\u001b[48;2;240;248;255m \u001b[0m\u001b[48;2;240;248;255m│\u001b[0m │\n",
       "    │ \u001b[48;2;240;248;255m│\u001b[0m\u001b[48;2;240;248;255m \u001b[0m\u001b[48;2;240;248;255m'west']\"/>\u001b[0m\u001b[48;2;240;248;255m                                                                                             \u001b[0m\u001b[48;2;240;248;255m \u001b[0m\u001b[48;2;240;248;255m│\u001b[0m │\n",
       "    │ \u001b[48;2;240;248;255m│\u001b[0m\u001b[48;2;240;248;255m \u001b[0m\u001b[48;2;240;248;255m            <integer name=\"distance\" format=\"valid-choices: choices=[1, 2, 3, 4]\"/>\u001b[0m\u001b[48;2;240;248;255m                    \u001b[0m\u001b[48;2;240;248;255m \u001b[0m\u001b[48;2;240;248;255m│\u001b[0m │\n",
       "    │ \u001b[48;2;240;248;255m│\u001b[0m\u001b[48;2;240;248;255m \u001b[0m\u001b[48;2;240;248;255m        </case>\u001b[0m\u001b[48;2;240;248;255m                                                                                        \u001b[0m\u001b[48;2;240;248;255m \u001b[0m\u001b[48;2;240;248;255m│\u001b[0m │\n",
       "    │ \u001b[48;2;240;248;255m│\u001b[0m\u001b[48;2;240;248;255m \u001b[0m\u001b[48;2;240;248;255m    </choice>\u001b[0m\u001b[48;2;240;248;255m                                                                                          \u001b[0m\u001b[48;2;240;248;255m \u001b[0m\u001b[48;2;240;248;255m│\u001b[0m │\n",
       "    │ \u001b[48;2;240;248;255m│\u001b[0m\u001b[48;2;240;248;255m \u001b[0m\u001b[48;2;240;248;255m</output>\u001b[0m\u001b[48;2;240;248;255m                                                                                              \u001b[0m\u001b[48;2;240;248;255m \u001b[0m\u001b[48;2;240;248;255m│\u001b[0m │\n",
       "    │ \u001b[48;2;240;248;255m│\u001b[0m\u001b[48;2;240;248;255m \u001b[0m\u001b[48;2;240;248;255m                                                                                                       \u001b[0m\u001b[48;2;240;248;255m \u001b[0m\u001b[48;2;240;248;255m│\u001b[0m │\n",
       "    │ \u001b[48;2;240;248;255m│\u001b[0m\u001b[48;2;240;248;255m \u001b[0m\u001b[48;2;240;248;255m                                                                                                       \u001b[0m\u001b[48;2;240;248;255m \u001b[0m\u001b[48;2;240;248;255m│\u001b[0m │\n",
       "    │ \u001b[48;2;240;248;255m│\u001b[0m\u001b[48;2;240;248;255m \u001b[0m\u001b[48;2;240;248;255mONLY return a valid JSON object (no other text is necessary), where the key of the field in JSON is the\u001b[0m\u001b[48;2;240;248;255m \u001b[0m\u001b[48;2;240;248;255m│\u001b[0m │\n",
       "    │ \u001b[48;2;240;248;255m│\u001b[0m\u001b[48;2;240;248;255m \u001b[0m\u001b[48;2;240;248;255m`name` attribute of the corresponding XML, and the value is of the type specified by the corresponding \u001b[0m\u001b[48;2;240;248;255m \u001b[0m\u001b[48;2;240;248;255m│\u001b[0m │\n",
       "    │ \u001b[48;2;240;248;255m│\u001b[0m\u001b[48;2;240;248;255m \u001b[0m\u001b[48;2;240;248;255mXML's tag. The JSON MUST conform to the XML format, including any types and format requests e.g. \u001b[0m\u001b[48;2;240;248;255m      \u001b[0m\u001b[48;2;240;248;255m \u001b[0m\u001b[48;2;240;248;255m│\u001b[0m │\n",
       "    │ \u001b[48;2;240;248;255m│\u001b[0m\u001b[48;2;240;248;255m \u001b[0m\u001b[48;2;240;248;255mrequests for lists, objects and specific types. Be correct and concise.\u001b[0m\u001b[48;2;240;248;255m                                \u001b[0m\u001b[48;2;240;248;255m \u001b[0m\u001b[48;2;240;248;255m│\u001b[0m │\n",
       "    │ \u001b[48;2;240;248;255m│\u001b[0m\u001b[48;2;240;248;255m \u001b[0m\u001b[48;2;240;248;255m                                                                                                       \u001b[0m\u001b[48;2;240;248;255m \u001b[0m\u001b[48;2;240;248;255m│\u001b[0m │\n",
       "    │ \u001b[48;2;240;248;255m│\u001b[0m\u001b[48;2;240;248;255m \u001b[0m\u001b[48;2;240;248;255mHere are examples of simple (XML, JSON) pairs that show the expected behavior:\u001b[0m\u001b[48;2;240;248;255m                         \u001b[0m\u001b[48;2;240;248;255m \u001b[0m\u001b[48;2;240;248;255m│\u001b[0m │\n",
       "    │ \u001b[48;2;240;248;255m│\u001b[0m\u001b[48;2;240;248;255m \u001b[0m\u001b[48;2;240;248;255m- `<string name='foo' format='two-words lower-case' />` => `{'foo': 'example one'}`\u001b[0m\u001b[48;2;240;248;255m                    \u001b[0m\u001b[48;2;240;248;255m \u001b[0m\u001b[48;2;240;248;255m│\u001b[0m │\n",
       "    │ \u001b[48;2;240;248;255m│\u001b[0m\u001b[48;2;240;248;255m \u001b[0m\u001b[48;2;240;248;255m- `<list name='bar'><string format='upper-case' /></list>` => `{\"bar\": ['STRING ONE', 'STRING TWO', \u001b[0m\u001b[48;2;240;248;255m   \u001b[0m\u001b[48;2;240;248;255m \u001b[0m\u001b[48;2;240;248;255m│\u001b[0m │\n",
       "    │ \u001b[48;2;240;248;255m│\u001b[0m\u001b[48;2;240;248;255m \u001b[0m\u001b[48;2;240;248;255metc.]}`\u001b[0m\u001b[48;2;240;248;255m                                                                                                \u001b[0m\u001b[48;2;240;248;255m \u001b[0m\u001b[48;2;240;248;255m│\u001b[0m │\n",
       "    │ \u001b[48;2;240;248;255m│\u001b[0m\u001b[48;2;240;248;255m \u001b[0m\u001b[48;2;240;248;255m- `<object name='baz'><string name=\"foo\" format=\"capitalize two-words\" /><integer name=\"index\" \u001b[0m\u001b[48;2;240;248;255m        \u001b[0m\u001b[48;2;240;248;255m \u001b[0m\u001b[48;2;240;248;255m│\u001b[0m │\n",
       "    │ \u001b[48;2;240;248;255m│\u001b[0m\u001b[48;2;240;248;255m \u001b[0m\u001b[48;2;240;248;255mformat=\"1-indexed\" /></object>` => `{'baz': {'foo': 'Some String', 'index': 1}}`\u001b[0m\u001b[48;2;240;248;255m                       \u001b[0m\u001b[48;2;240;248;255m \u001b[0m\u001b[48;2;240;248;255m│\u001b[0m │\n",
       "    │ \u001b[48;2;240;248;255m│\u001b[0m\u001b[48;2;240;248;255m \u001b[0m\u001b[48;2;240;248;255m                                                                                                       \u001b[0m\u001b[48;2;240;248;255m \u001b[0m\u001b[48;2;240;248;255m│\u001b[0m │\n",
       "    │ \u001b[48;2;240;248;255m╰─────────────────────────────────────────────────────────────────────────────────────────────────────────╯\u001b[0m │\n",
       "    │ \u001b[48;2;255;240;242m╭─\u001b[0m\u001b[48;2;255;240;242m────────────────────────────────────────────\u001b[0m\u001b[48;2;255;240;242m Instructions \u001b[0m\u001b[48;2;255;240;242m─────────────────────────────────────────────\u001b[0m\u001b[48;2;255;240;242m─╮\u001b[0m │\n",
       "    │ \u001b[48;2;255;240;242m│\u001b[0m\u001b[48;2;255;240;242m \u001b[0m\u001b[48;2;255;240;242mYou are a helpful assistant, able to express yourself purely through JSON, strictly and precisely \u001b[0m\u001b[48;2;255;240;242m     \u001b[0m\u001b[48;2;255;240;242m \u001b[0m\u001b[48;2;255;240;242m│\u001b[0m │\n",
       "    │ \u001b[48;2;255;240;242m│\u001b[0m\u001b[48;2;255;240;242m \u001b[0m\u001b[48;2;255;240;242madhering to the provided XML schemas.\u001b[0m\u001b[48;2;255;240;242m                                                                  \u001b[0m\u001b[48;2;255;240;242m \u001b[0m\u001b[48;2;255;240;242m│\u001b[0m │\n",
       "    │ \u001b[48;2;255;240;242m╰─────────────────────────────────────────────────────────────────────────────────────────────────────────╯\u001b[0m │\n",
       "    │ \u001b[48;2;231;223;235m╭─\u001b[0m\u001b[48;2;231;223;235m───────────────────────────────────────────\u001b[0m\u001b[48;2;231;223;235m Message History \u001b[0m\u001b[48;2;231;223;235m───────────────────────────────────────────\u001b[0m\u001b[48;2;231;223;235m─╮\u001b[0m │\n",
       "    │ \u001b[48;2;231;223;235m│\u001b[0m\u001b[48;2;231;223;235m \u001b[0m\u001b[48;2;231;223;235m┏━━━━━━┳━━━━━━━━━┓\u001b[0m\u001b[48;2;231;223;235m                                                                                     \u001b[0m\u001b[48;2;231;223;235m \u001b[0m\u001b[48;2;231;223;235m│\u001b[0m │\n",
       "    │ \u001b[48;2;231;223;235m│\u001b[0m\u001b[48;2;231;223;235m \u001b[0m\u001b[48;2;231;223;235m┃\u001b[0m\u001b[1;48;2;231;223;235m \u001b[0m\u001b[1;48;2;231;223;235mRole\u001b[0m\u001b[1;48;2;231;223;235m \u001b[0m\u001b[48;2;231;223;235m┃\u001b[0m\u001b[1;48;2;231;223;235m \u001b[0m\u001b[1;48;2;231;223;235mContent\u001b[0m\u001b[1;48;2;231;223;235m \u001b[0m\u001b[48;2;231;223;235m┃\u001b[0m\u001b[48;2;231;223;235m                                                                                     \u001b[0m\u001b[48;2;231;223;235m \u001b[0m\u001b[48;2;231;223;235m│\u001b[0m │\n",
       "    │ \u001b[48;2;231;223;235m│\u001b[0m\u001b[48;2;231;223;235m \u001b[0m\u001b[48;2;231;223;235m┡━━━━━━╇━━━━━━━━━┩\u001b[0m\u001b[48;2;231;223;235m                                                                                     \u001b[0m\u001b[48;2;231;223;235m \u001b[0m\u001b[48;2;231;223;235m│\u001b[0m │\n",
       "    │ \u001b[48;2;231;223;235m│\u001b[0m\u001b[48;2;231;223;235m \u001b[0m\u001b[48;2;231;223;235m└──────┴─────────┘\u001b[0m\u001b[48;2;231;223;235m                                                                                     \u001b[0m\u001b[48;2;231;223;235m \u001b[0m\u001b[48;2;231;223;235m│\u001b[0m │\n",
       "    │ \u001b[48;2;231;223;235m╰─────────────────────────────────────────────────────────────────────────────────────────────────────────╯\u001b[0m │\n",
       "    │ \u001b[48;2;245;245;220m╭─\u001b[0m\u001b[48;2;245;245;220m───────────────────────────────────────────\u001b[0m\u001b[48;2;245;245;220m Raw LLM Output \u001b[0m\u001b[48;2;245;245;220m────────────────────────────────────────────\u001b[0m\u001b[48;2;245;245;220m─╮\u001b[0m │\n",
       "    │ \u001b[48;2;245;245;220m│\u001b[0m\u001b[48;2;245;245;220m \u001b[0m\u001b[48;2;245;245;220m{\u001b[0m\u001b[48;2;245;245;220m                                                                                                      \u001b[0m\u001b[48;2;245;245;220m \u001b[0m\u001b[48;2;245;245;220m│\u001b[0m │\n",
       "    │ \u001b[48;2;245;245;220m│\u001b[0m\u001b[48;2;245;245;220m \u001b[0m\u001b[48;2;245;245;220m  \"action\": {\u001b[0m\u001b[48;2;245;245;220m                                                                                          \u001b[0m\u001b[48;2;245;245;220m \u001b[0m\u001b[48;2;245;245;220m│\u001b[0m │\n",
       "    │ \u001b[48;2;245;245;220m│\u001b[0m\u001b[48;2;245;245;220m \u001b[0m\u001b[48;2;245;245;220m    \"chosen_action\": \"flight\",\u001b[0m\u001b[48;2;245;245;220m                                                                         \u001b[0m\u001b[48;2;245;245;220m \u001b[0m\u001b[48;2;245;245;220m│\u001b[0m │\n",
       "    │ \u001b[48;2;245;245;220m│\u001b[0m\u001b[48;2;245;245;220m \u001b[0m\u001b[48;2;245;245;220m    \"flight_direction\": \"north\",\u001b[0m\u001b[48;2;245;245;220m                                                                       \u001b[0m\u001b[48;2;245;245;220m \u001b[0m\u001b[48;2;245;245;220m│\u001b[0m │\n",
       "    │ \u001b[48;2;245;245;220m│\u001b[0m\u001b[48;2;245;245;220m \u001b[0m\u001b[48;2;245;245;220m    \"distance\": 1\u001b[0m\u001b[48;2;245;245;220m                                                                                      \u001b[0m\u001b[48;2;245;245;220m \u001b[0m\u001b[48;2;245;245;220m│\u001b[0m │\n",
       "    │ \u001b[48;2;245;245;220m│\u001b[0m\u001b[48;2;245;245;220m \u001b[0m\u001b[48;2;245;245;220m  }\u001b[0m\u001b[48;2;245;245;220m                                                                                                    \u001b[0m\u001b[48;2;245;245;220m \u001b[0m\u001b[48;2;245;245;220m│\u001b[0m │\n",
       "    │ \u001b[48;2;245;245;220m│\u001b[0m\u001b[48;2;245;245;220m \u001b[0m\u001b[48;2;245;245;220m}\u001b[0m\u001b[48;2;245;245;220m                                                                                                      \u001b[0m\u001b[48;2;245;245;220m \u001b[0m\u001b[48;2;245;245;220m│\u001b[0m │\n",
       "    │ \u001b[48;2;245;245;220m╰─────────────────────────────────────────────────────────────────────────────────────────────────────────╯\u001b[0m │\n",
       "    │ \u001b[48;2;240;255;240m╭─\u001b[0m\u001b[48;2;240;255;240m──────────────────────────────────────────\u001b[0m\u001b[48;2;240;255;240m Validated Output \u001b[0m\u001b[48;2;240;255;240m───────────────────────────────────────────\u001b[0m\u001b[48;2;240;255;240m─╮\u001b[0m │\n",
       "    │ \u001b[48;2;240;255;240m│\u001b[0m\u001b[48;2;240;255;240m \u001b[0m\u001b[48;2;240;255;240m{\u001b[0m\u001b[48;2;240;255;240m                                                                                                      \u001b[0m\u001b[48;2;240;255;240m \u001b[0m\u001b[48;2;240;255;240m│\u001b[0m │\n",
       "    │ \u001b[48;2;240;255;240m│\u001b[0m\u001b[48;2;240;255;240m \u001b[0m\u001b[48;2;240;255;240m    'action': {\u001b[0m\u001b[48;2;240;255;240m                                                                                        \u001b[0m\u001b[48;2;240;255;240m \u001b[0m\u001b[48;2;240;255;240m│\u001b[0m │\n",
       "    │ \u001b[48;2;240;255;240m│\u001b[0m\u001b[48;2;240;255;240m \u001b[0m\u001b[48;2;240;255;240m        'chosen_action': 'flight',\u001b[0m\u001b[48;2;240;255;240m                                                                     \u001b[0m\u001b[48;2;240;255;240m \u001b[0m\u001b[48;2;240;255;240m│\u001b[0m │\n",
       "    │ \u001b[48;2;240;255;240m│\u001b[0m\u001b[48;2;240;255;240m \u001b[0m\u001b[48;2;240;255;240m        'flight_direction': 'north',\u001b[0m\u001b[48;2;240;255;240m                                                                   \u001b[0m\u001b[48;2;240;255;240m \u001b[0m\u001b[48;2;240;255;240m│\u001b[0m │\n",
       "    │ \u001b[48;2;240;255;240m│\u001b[0m\u001b[48;2;240;255;240m \u001b[0m\u001b[48;2;240;255;240m        'distance': 1\u001b[0m\u001b[48;2;240;255;240m                                                                                  \u001b[0m\u001b[48;2;240;255;240m \u001b[0m\u001b[48;2;240;255;240m│\u001b[0m │\n",
       "    │ \u001b[48;2;240;255;240m│\u001b[0m\u001b[48;2;240;255;240m \u001b[0m\u001b[48;2;240;255;240m    }\u001b[0m\u001b[48;2;240;255;240m                                                                                                  \u001b[0m\u001b[48;2;240;255;240m \u001b[0m\u001b[48;2;240;255;240m│\u001b[0m │\n",
       "    │ \u001b[48;2;240;255;240m│\u001b[0m\u001b[48;2;240;255;240m \u001b[0m\u001b[48;2;240;255;240m}\u001b[0m\u001b[48;2;240;255;240m                                                                                                      \u001b[0m\u001b[48;2;240;255;240m \u001b[0m\u001b[48;2;240;255;240m│\u001b[0m │\n",
       "    │ \u001b[48;2;240;255;240m╰─────────────────────────────────────────────────────────────────────────────────────────────────────────╯\u001b[0m │\n",
       "    ╰─────────────────────────────────────────────────────────────────────────────────────────────────────────────╯\n"
      ]
     },
     "metadata": {},
     "output_type": "display_data"
    }
   ],
>>>>>>> 3ff3601e
   "source": [
    "print(guard.state.most_recent_call.tree)"
   ]
  },
  {
   "cell_type": "markdown",
   "metadata": {},
   "source": [
    "Now, let's test with a `goblin` as an opponent.\n",
    "\n",
    "We can see that the LLM chose to `fight` and the output is a choice of `weapon`."
   ]
  },
  {
   "cell_type": "code",
<<<<<<< HEAD
   "execution_count": null,
=======
   "execution_count": 26,
>>>>>>> 3ff3601e
   "metadata": {},
   "outputs": [
    {
     "name": "stderr",
     "output_type": "stream",
     "text": [
      "Async event loop found, but guard was invoked synchronously.For validator parallelization, please call `validate_async` instead.\n"
     ]
    }
   ],
   "source": [
    "raw_llm_response, validated_response = guard(\n",
    "    openai.ChatCompletion.create,\n",
    "    prompt_params={'opp_type': 'goblin'},\n",
    "    model=\"gpt-3.5-turbo\",\n",
    "    max_tokens=256,\n",
    "    temperature=0.0,\n",
    ")"
   ]
  },
  {
   "cell_type": "code",
<<<<<<< HEAD
   "execution_count": null,
   "metadata": {},
   "outputs": [],
=======
   "execution_count": 27,
   "metadata": {},
   "outputs": [
    {
     "data": {
      "text/html": [
       "<pre style=\"white-space:pre;overflow-x:auto;line-height:normal;font-family:Menlo,'DejaVu Sans Mono',consolas,'Courier New',monospace\"><span style=\"font-weight: bold\">{</span><span style=\"color: #008000; text-decoration-color: #008000\">'action'</span>: <span style=\"font-weight: bold\">{</span><span style=\"color: #008000; text-decoration-color: #008000\">'chosen_action'</span>: <span style=\"color: #008000; text-decoration-color: #008000\">'fight'</span>, <span style=\"color: #008000; text-decoration-color: #008000\">'weapon'</span>: <span style=\"color: #008000; text-decoration-color: #008000\">'crossbow'</span><span style=\"font-weight: bold\">}}</span>\n",
       "</pre>\n"
      ],
      "text/plain": [
       "\u001b[1m{\u001b[0m\u001b[32m'action'\u001b[0m: \u001b[1m{\u001b[0m\u001b[32m'chosen_action'\u001b[0m: \u001b[32m'fight'\u001b[0m, \u001b[32m'weapon'\u001b[0m: \u001b[32m'crossbow'\u001b[0m\u001b[1m}\u001b[0m\u001b[1m}\u001b[0m\n"
      ]
     },
     "metadata": {},
     "output_type": "display_data"
    }
   ],
>>>>>>> 3ff3601e
   "source": [
    "print(validated_response)"
   ]
  },
  {
   "cell_type": "markdown",
   "metadata": {},
   "source": [
    "We can inspect the state of the guard after each call to see what happened."
   ]
  },
  {
   "cell_type": "code",
<<<<<<< HEAD
   "execution_count": null,
   "metadata": {},
   "outputs": [],
=======
   "execution_count": 28,
   "metadata": {},
   "outputs": [
    {
     "data": {
      "text/html": [
       "<pre style=\"white-space:pre;overflow-x:auto;line-height:normal;font-family:Menlo,'DejaVu Sans Mono',consolas,'Courier New',monospace\">Logs\n",
       "└── ╭────────────────────────────────────────────────── Step 0 ───────────────────────────────────────────────────╮\n",
       "    │ <span style=\"background-color: #f0f8ff\">╭──────────────────────────────────────────────── Prompt ─────────────────────────────────────────────────╮</span> │\n",
       "    │ <span style=\"background-color: #f0f8ff\">│                                                                                                         │</span> │\n",
       "    │ <span style=\"background-color: #f0f8ff\">│ You are a human in an enchanted forest. You come across opponents of different types, and you should    │</span> │\n",
       "    │ <span style=\"background-color: #f0f8ff\">│ fight smaller opponents and run away from bigger ones.                                                  │</span> │\n",
       "    │ <span style=\"background-color: #f0f8ff\">│                                                                                                         │</span> │\n",
       "    │ <span style=\"background-color: #f0f8ff\">│ You run into a goblin. What do you do?                                                                  │</span> │\n",
       "    │ <span style=\"background-color: #f0f8ff\">│                                                                                                         │</span> │\n",
       "    │ <span style=\"background-color: #f0f8ff\">│                                                                                                         │</span> │\n",
       "    │ <span style=\"background-color: #f0f8ff\">│ Given below is XML that describes the information to extract from this document and the tags to extract │</span> │\n",
       "    │ <span style=\"background-color: #f0f8ff\">│ it into.                                                                                                │</span> │\n",
       "    │ <span style=\"background-color: #f0f8ff\">│                                                                                                         │</span> │\n",
       "    │ <span style=\"background-color: #f0f8ff\">│ &lt;output&gt;                                                                                                │</span> │\n",
       "    │ <span style=\"background-color: #f0f8ff\">│     &lt;choice name=\"action\" discriminator=\"chosen_action\"&gt;                                                │</span> │\n",
       "    │ <span style=\"background-color: #f0f8ff\">│         &lt;case name=\"fight\"&gt;                                                                             │</span> │\n",
       "    │ <span style=\"background-color: #f0f8ff\">│             &lt;string name=\"weapon\" format=\"valid-choices: choices=['crossbow', 'machine gun']\"/&gt;         │</span> │\n",
       "    │ <span style=\"background-color: #f0f8ff\">│         &lt;/case&gt;                                                                                         │</span> │\n",
       "    │ <span style=\"background-color: #f0f8ff\">│         &lt;case name=\"flight\"&gt;                                                                            │</span> │\n",
       "    │ <span style=\"background-color: #f0f8ff\">│             &lt;string name=\"flight_direction\" format=\"valid-choices: choices=['north', 'south', 'east',   │</span> │\n",
       "    │ <span style=\"background-color: #f0f8ff\">│ 'west']\"/&gt;                                                                                              │</span> │\n",
       "    │ <span style=\"background-color: #f0f8ff\">│             &lt;integer name=\"distance\" format=\"valid-choices: choices=[1, 2, 3, 4]\"/&gt;                     │</span> │\n",
       "    │ <span style=\"background-color: #f0f8ff\">│         &lt;/case&gt;                                                                                         │</span> │\n",
       "    │ <span style=\"background-color: #f0f8ff\">│     &lt;/choice&gt;                                                                                           │</span> │\n",
       "    │ <span style=\"background-color: #f0f8ff\">│ &lt;/output&gt;                                                                                               │</span> │\n",
       "    │ <span style=\"background-color: #f0f8ff\">│                                                                                                         │</span> │\n",
       "    │ <span style=\"background-color: #f0f8ff\">│                                                                                                         │</span> │\n",
       "    │ <span style=\"background-color: #f0f8ff\">│ ONLY return a valid JSON object (no other text is necessary), where the key of the field in JSON is the │</span> │\n",
       "    │ <span style=\"background-color: #f0f8ff\">│ `name` attribute of the corresponding XML, and the value is of the type specified by the corresponding  │</span> │\n",
       "    │ <span style=\"background-color: #f0f8ff\">│ XML's tag. The JSON MUST conform to the XML format, including any types and format requests e.g.        │</span> │\n",
       "    │ <span style=\"background-color: #f0f8ff\">│ requests for lists, objects and specific types. Be correct and concise.                                 │</span> │\n",
       "    │ <span style=\"background-color: #f0f8ff\">│                                                                                                         │</span> │\n",
       "    │ <span style=\"background-color: #f0f8ff\">│ Here are examples of simple (XML, JSON) pairs that show the expected behavior:                          │</span> │\n",
       "    │ <span style=\"background-color: #f0f8ff\">│ - `&lt;string name='foo' format='two-words lower-case' /&gt;` =&gt; `{'foo': 'example one'}`                     │</span> │\n",
       "    │ <span style=\"background-color: #f0f8ff\">│ - `&lt;list name='bar'&gt;&lt;string format='upper-case' /&gt;&lt;/list&gt;` =&gt; `{\"bar\": ['STRING ONE', 'STRING TWO',     │</span> │\n",
       "    │ <span style=\"background-color: #f0f8ff\">│ etc.]}`                                                                                                 │</span> │\n",
       "    │ <span style=\"background-color: #f0f8ff\">│ - `&lt;object name='baz'&gt;&lt;string name=\"foo\" format=\"capitalize two-words\" /&gt;&lt;integer name=\"index\"          │</span> │\n",
       "    │ <span style=\"background-color: #f0f8ff\">│ format=\"1-indexed\" /&gt;&lt;/object&gt;` =&gt; `{'baz': {'foo': 'Some String', 'index': 1}}`                        │</span> │\n",
       "    │ <span style=\"background-color: #f0f8ff\">│                                                                                                         │</span> │\n",
       "    │ <span style=\"background-color: #f0f8ff\">╰─────────────────────────────────────────────────────────────────────────────────────────────────────────╯</span> │\n",
       "    │ <span style=\"background-color: #fff0f2\">╭───────────────────────────────────────────── Instructions ──────────────────────────────────────────────╮</span> │\n",
       "    │ <span style=\"background-color: #fff0f2\">│ You are a helpful assistant, able to express yourself purely through JSON, strictly and precisely       │</span> │\n",
       "    │ <span style=\"background-color: #fff0f2\">│ adhering to the provided XML schemas.                                                                   │</span> │\n",
       "    │ <span style=\"background-color: #fff0f2\">╰─────────────────────────────────────────────────────────────────────────────────────────────────────────╯</span> │\n",
       "    │ <span style=\"background-color: #e7dfeb\">╭──────────────────────────────────────────── Message History ────────────────────────────────────────────╮</span> │\n",
       "    │ <span style=\"background-color: #e7dfeb\">│ ┏━━━━━━┳━━━━━━━━━┓                                                                                      │</span> │\n",
       "    │ <span style=\"background-color: #e7dfeb\">│ ┃</span><span style=\"background-color: #e7dfeb; font-weight: bold\"> Role </span><span style=\"background-color: #e7dfeb\">┃</span><span style=\"background-color: #e7dfeb; font-weight: bold\"> Content </span><span style=\"background-color: #e7dfeb\">┃                                                                                      │</span> │\n",
       "    │ <span style=\"background-color: #e7dfeb\">│ ┡━━━━━━╇━━━━━━━━━┩                                                                                      │</span> │\n",
       "    │ <span style=\"background-color: #e7dfeb\">│ └──────┴─────────┘                                                                                      │</span> │\n",
       "    │ <span style=\"background-color: #e7dfeb\">╰─────────────────────────────────────────────────────────────────────────────────────────────────────────╯</span> │\n",
       "    │ <span style=\"background-color: #f5f5dc\">╭──────────────────────────────────────────── Raw LLM Output ─────────────────────────────────────────────╮</span> │\n",
       "    │ <span style=\"background-color: #f5f5dc\">│ {                                                                                                       │</span> │\n",
       "    │ <span style=\"background-color: #f5f5dc\">│   \"action\": {                                                                                           │</span> │\n",
       "    │ <span style=\"background-color: #f5f5dc\">│     \"chosen_action\": \"fight\",                                                                           │</span> │\n",
       "    │ <span style=\"background-color: #f5f5dc\">│     \"weapon\": \"crossbow\"                                                                                │</span> │\n",
       "    │ <span style=\"background-color: #f5f5dc\">│   }                                                                                                     │</span> │\n",
       "    │ <span style=\"background-color: #f5f5dc\">│ }                                                                                                       │</span> │\n",
       "    │ <span style=\"background-color: #f5f5dc\">╰─────────────────────────────────────────────────────────────────────────────────────────────────────────╯</span> │\n",
       "    │ <span style=\"background-color: #f0fff0\">╭─────────────────────────────────────────── Validated Output ────────────────────────────────────────────╮</span> │\n",
       "    │ <span style=\"background-color: #f0fff0\">│ {'action': {'chosen_action': 'fight', 'weapon': 'crossbow'}}                                            │</span> │\n",
       "    │ <span style=\"background-color: #f0fff0\">╰─────────────────────────────────────────────────────────────────────────────────────────────────────────╯</span> │\n",
       "    ╰─────────────────────────────────────────────────────────────────────────────────────────────────────────────╯\n",
       "</pre>\n"
      ],
      "text/plain": [
       "Logs\n",
       "└── ╭────────────────────────────────────────────────── Step 0 ───────────────────────────────────────────────────╮\n",
       "    │ \u001b[48;2;240;248;255m╭─\u001b[0m\u001b[48;2;240;248;255m───────────────────────────────────────────────\u001b[0m\u001b[48;2;240;248;255m Prompt \u001b[0m\u001b[48;2;240;248;255m────────────────────────────────────────────────\u001b[0m\u001b[48;2;240;248;255m─╮\u001b[0m │\n",
       "    │ \u001b[48;2;240;248;255m│\u001b[0m\u001b[48;2;240;248;255m \u001b[0m\u001b[48;2;240;248;255m                                                                                                       \u001b[0m\u001b[48;2;240;248;255m \u001b[0m\u001b[48;2;240;248;255m│\u001b[0m │\n",
       "    │ \u001b[48;2;240;248;255m│\u001b[0m\u001b[48;2;240;248;255m \u001b[0m\u001b[48;2;240;248;255mYou are a human in an enchanted forest. You come across opponents of different types, and you should \u001b[0m\u001b[48;2;240;248;255m  \u001b[0m\u001b[48;2;240;248;255m \u001b[0m\u001b[48;2;240;248;255m│\u001b[0m │\n",
       "    │ \u001b[48;2;240;248;255m│\u001b[0m\u001b[48;2;240;248;255m \u001b[0m\u001b[48;2;240;248;255mfight smaller opponents and run away from bigger ones.\u001b[0m\u001b[48;2;240;248;255m                                                 \u001b[0m\u001b[48;2;240;248;255m \u001b[0m\u001b[48;2;240;248;255m│\u001b[0m │\n",
       "    │ \u001b[48;2;240;248;255m│\u001b[0m\u001b[48;2;240;248;255m \u001b[0m\u001b[48;2;240;248;255m                                                                                                       \u001b[0m\u001b[48;2;240;248;255m \u001b[0m\u001b[48;2;240;248;255m│\u001b[0m │\n",
       "    │ \u001b[48;2;240;248;255m│\u001b[0m\u001b[48;2;240;248;255m \u001b[0m\u001b[48;2;240;248;255mYou run into a goblin. What do you do?\u001b[0m\u001b[48;2;240;248;255m                                                                 \u001b[0m\u001b[48;2;240;248;255m \u001b[0m\u001b[48;2;240;248;255m│\u001b[0m │\n",
       "    │ \u001b[48;2;240;248;255m│\u001b[0m\u001b[48;2;240;248;255m \u001b[0m\u001b[48;2;240;248;255m                                                                                                       \u001b[0m\u001b[48;2;240;248;255m \u001b[0m\u001b[48;2;240;248;255m│\u001b[0m │\n",
       "    │ \u001b[48;2;240;248;255m│\u001b[0m\u001b[48;2;240;248;255m \u001b[0m\u001b[48;2;240;248;255m                                                                                                       \u001b[0m\u001b[48;2;240;248;255m \u001b[0m\u001b[48;2;240;248;255m│\u001b[0m │\n",
       "    │ \u001b[48;2;240;248;255m│\u001b[0m\u001b[48;2;240;248;255m \u001b[0m\u001b[48;2;240;248;255mGiven below is XML that describes the information to extract from this document and the tags to extract\u001b[0m\u001b[48;2;240;248;255m \u001b[0m\u001b[48;2;240;248;255m│\u001b[0m │\n",
       "    │ \u001b[48;2;240;248;255m│\u001b[0m\u001b[48;2;240;248;255m \u001b[0m\u001b[48;2;240;248;255mit into.\u001b[0m\u001b[48;2;240;248;255m                                                                                               \u001b[0m\u001b[48;2;240;248;255m \u001b[0m\u001b[48;2;240;248;255m│\u001b[0m │\n",
       "    │ \u001b[48;2;240;248;255m│\u001b[0m\u001b[48;2;240;248;255m \u001b[0m\u001b[48;2;240;248;255m                                                                                                       \u001b[0m\u001b[48;2;240;248;255m \u001b[0m\u001b[48;2;240;248;255m│\u001b[0m │\n",
       "    │ \u001b[48;2;240;248;255m│\u001b[0m\u001b[48;2;240;248;255m \u001b[0m\u001b[48;2;240;248;255m<output>\u001b[0m\u001b[48;2;240;248;255m                                                                                               \u001b[0m\u001b[48;2;240;248;255m \u001b[0m\u001b[48;2;240;248;255m│\u001b[0m │\n",
       "    │ \u001b[48;2;240;248;255m│\u001b[0m\u001b[48;2;240;248;255m \u001b[0m\u001b[48;2;240;248;255m    <choice name=\"action\" discriminator=\"chosen_action\">\u001b[0m\u001b[48;2;240;248;255m                                               \u001b[0m\u001b[48;2;240;248;255m \u001b[0m\u001b[48;2;240;248;255m│\u001b[0m │\n",
       "    │ \u001b[48;2;240;248;255m│\u001b[0m\u001b[48;2;240;248;255m \u001b[0m\u001b[48;2;240;248;255m        <case name=\"fight\">\u001b[0m\u001b[48;2;240;248;255m                                                                            \u001b[0m\u001b[48;2;240;248;255m \u001b[0m\u001b[48;2;240;248;255m│\u001b[0m │\n",
       "    │ \u001b[48;2;240;248;255m│\u001b[0m\u001b[48;2;240;248;255m \u001b[0m\u001b[48;2;240;248;255m            <string name=\"weapon\" format=\"valid-choices: choices=['crossbow', 'machine gun']\"/>\u001b[0m\u001b[48;2;240;248;255m        \u001b[0m\u001b[48;2;240;248;255m \u001b[0m\u001b[48;2;240;248;255m│\u001b[0m │\n",
       "    │ \u001b[48;2;240;248;255m│\u001b[0m\u001b[48;2;240;248;255m \u001b[0m\u001b[48;2;240;248;255m        </case>\u001b[0m\u001b[48;2;240;248;255m                                                                                        \u001b[0m\u001b[48;2;240;248;255m \u001b[0m\u001b[48;2;240;248;255m│\u001b[0m │\n",
       "    │ \u001b[48;2;240;248;255m│\u001b[0m\u001b[48;2;240;248;255m \u001b[0m\u001b[48;2;240;248;255m        <case name=\"flight\">\u001b[0m\u001b[48;2;240;248;255m                                                                           \u001b[0m\u001b[48;2;240;248;255m \u001b[0m\u001b[48;2;240;248;255m│\u001b[0m │\n",
       "    │ \u001b[48;2;240;248;255m│\u001b[0m\u001b[48;2;240;248;255m \u001b[0m\u001b[48;2;240;248;255m            <string name=\"flight_direction\" format=\"valid-choices: choices=['north', 'south', 'east', \u001b[0m\u001b[48;2;240;248;255m \u001b[0m\u001b[48;2;240;248;255m \u001b[0m\u001b[48;2;240;248;255m│\u001b[0m │\n",
       "    │ \u001b[48;2;240;248;255m│\u001b[0m\u001b[48;2;240;248;255m \u001b[0m\u001b[48;2;240;248;255m'west']\"/>\u001b[0m\u001b[48;2;240;248;255m                                                                                             \u001b[0m\u001b[48;2;240;248;255m \u001b[0m\u001b[48;2;240;248;255m│\u001b[0m │\n",
       "    │ \u001b[48;2;240;248;255m│\u001b[0m\u001b[48;2;240;248;255m \u001b[0m\u001b[48;2;240;248;255m            <integer name=\"distance\" format=\"valid-choices: choices=[1, 2, 3, 4]\"/>\u001b[0m\u001b[48;2;240;248;255m                    \u001b[0m\u001b[48;2;240;248;255m \u001b[0m\u001b[48;2;240;248;255m│\u001b[0m │\n",
       "    │ \u001b[48;2;240;248;255m│\u001b[0m\u001b[48;2;240;248;255m \u001b[0m\u001b[48;2;240;248;255m        </case>\u001b[0m\u001b[48;2;240;248;255m                                                                                        \u001b[0m\u001b[48;2;240;248;255m \u001b[0m\u001b[48;2;240;248;255m│\u001b[0m │\n",
       "    │ \u001b[48;2;240;248;255m│\u001b[0m\u001b[48;2;240;248;255m \u001b[0m\u001b[48;2;240;248;255m    </choice>\u001b[0m\u001b[48;2;240;248;255m                                                                                          \u001b[0m\u001b[48;2;240;248;255m \u001b[0m\u001b[48;2;240;248;255m│\u001b[0m │\n",
       "    │ \u001b[48;2;240;248;255m│\u001b[0m\u001b[48;2;240;248;255m \u001b[0m\u001b[48;2;240;248;255m</output>\u001b[0m\u001b[48;2;240;248;255m                                                                                              \u001b[0m\u001b[48;2;240;248;255m \u001b[0m\u001b[48;2;240;248;255m│\u001b[0m │\n",
       "    │ \u001b[48;2;240;248;255m│\u001b[0m\u001b[48;2;240;248;255m \u001b[0m\u001b[48;2;240;248;255m                                                                                                       \u001b[0m\u001b[48;2;240;248;255m \u001b[0m\u001b[48;2;240;248;255m│\u001b[0m │\n",
       "    │ \u001b[48;2;240;248;255m│\u001b[0m\u001b[48;2;240;248;255m \u001b[0m\u001b[48;2;240;248;255m                                                                                                       \u001b[0m\u001b[48;2;240;248;255m \u001b[0m\u001b[48;2;240;248;255m│\u001b[0m │\n",
       "    │ \u001b[48;2;240;248;255m│\u001b[0m\u001b[48;2;240;248;255m \u001b[0m\u001b[48;2;240;248;255mONLY return a valid JSON object (no other text is necessary), where the key of the field in JSON is the\u001b[0m\u001b[48;2;240;248;255m \u001b[0m\u001b[48;2;240;248;255m│\u001b[0m │\n",
       "    │ \u001b[48;2;240;248;255m│\u001b[0m\u001b[48;2;240;248;255m \u001b[0m\u001b[48;2;240;248;255m`name` attribute of the corresponding XML, and the value is of the type specified by the corresponding \u001b[0m\u001b[48;2;240;248;255m \u001b[0m\u001b[48;2;240;248;255m│\u001b[0m │\n",
       "    │ \u001b[48;2;240;248;255m│\u001b[0m\u001b[48;2;240;248;255m \u001b[0m\u001b[48;2;240;248;255mXML's tag. The JSON MUST conform to the XML format, including any types and format requests e.g. \u001b[0m\u001b[48;2;240;248;255m      \u001b[0m\u001b[48;2;240;248;255m \u001b[0m\u001b[48;2;240;248;255m│\u001b[0m │\n",
       "    │ \u001b[48;2;240;248;255m│\u001b[0m\u001b[48;2;240;248;255m \u001b[0m\u001b[48;2;240;248;255mrequests for lists, objects and specific types. Be correct and concise.\u001b[0m\u001b[48;2;240;248;255m                                \u001b[0m\u001b[48;2;240;248;255m \u001b[0m\u001b[48;2;240;248;255m│\u001b[0m │\n",
       "    │ \u001b[48;2;240;248;255m│\u001b[0m\u001b[48;2;240;248;255m \u001b[0m\u001b[48;2;240;248;255m                                                                                                       \u001b[0m\u001b[48;2;240;248;255m \u001b[0m\u001b[48;2;240;248;255m│\u001b[0m │\n",
       "    │ \u001b[48;2;240;248;255m│\u001b[0m\u001b[48;2;240;248;255m \u001b[0m\u001b[48;2;240;248;255mHere are examples of simple (XML, JSON) pairs that show the expected behavior:\u001b[0m\u001b[48;2;240;248;255m                         \u001b[0m\u001b[48;2;240;248;255m \u001b[0m\u001b[48;2;240;248;255m│\u001b[0m │\n",
       "    │ \u001b[48;2;240;248;255m│\u001b[0m\u001b[48;2;240;248;255m \u001b[0m\u001b[48;2;240;248;255m- `<string name='foo' format='two-words lower-case' />` => `{'foo': 'example one'}`\u001b[0m\u001b[48;2;240;248;255m                    \u001b[0m\u001b[48;2;240;248;255m \u001b[0m\u001b[48;2;240;248;255m│\u001b[0m │\n",
       "    │ \u001b[48;2;240;248;255m│\u001b[0m\u001b[48;2;240;248;255m \u001b[0m\u001b[48;2;240;248;255m- `<list name='bar'><string format='upper-case' /></list>` => `{\"bar\": ['STRING ONE', 'STRING TWO', \u001b[0m\u001b[48;2;240;248;255m   \u001b[0m\u001b[48;2;240;248;255m \u001b[0m\u001b[48;2;240;248;255m│\u001b[0m │\n",
       "    │ \u001b[48;2;240;248;255m│\u001b[0m\u001b[48;2;240;248;255m \u001b[0m\u001b[48;2;240;248;255metc.]}`\u001b[0m\u001b[48;2;240;248;255m                                                                                                \u001b[0m\u001b[48;2;240;248;255m \u001b[0m\u001b[48;2;240;248;255m│\u001b[0m │\n",
       "    │ \u001b[48;2;240;248;255m│\u001b[0m\u001b[48;2;240;248;255m \u001b[0m\u001b[48;2;240;248;255m- `<object name='baz'><string name=\"foo\" format=\"capitalize two-words\" /><integer name=\"index\" \u001b[0m\u001b[48;2;240;248;255m        \u001b[0m\u001b[48;2;240;248;255m \u001b[0m\u001b[48;2;240;248;255m│\u001b[0m │\n",
       "    │ \u001b[48;2;240;248;255m│\u001b[0m\u001b[48;2;240;248;255m \u001b[0m\u001b[48;2;240;248;255mformat=\"1-indexed\" /></object>` => `{'baz': {'foo': 'Some String', 'index': 1}}`\u001b[0m\u001b[48;2;240;248;255m                       \u001b[0m\u001b[48;2;240;248;255m \u001b[0m\u001b[48;2;240;248;255m│\u001b[0m │\n",
       "    │ \u001b[48;2;240;248;255m│\u001b[0m\u001b[48;2;240;248;255m \u001b[0m\u001b[48;2;240;248;255m                                                                                                       \u001b[0m\u001b[48;2;240;248;255m \u001b[0m\u001b[48;2;240;248;255m│\u001b[0m │\n",
       "    │ \u001b[48;2;240;248;255m╰─────────────────────────────────────────────────────────────────────────────────────────────────────────╯\u001b[0m │\n",
       "    │ \u001b[48;2;255;240;242m╭─\u001b[0m\u001b[48;2;255;240;242m────────────────────────────────────────────\u001b[0m\u001b[48;2;255;240;242m Instructions \u001b[0m\u001b[48;2;255;240;242m─────────────────────────────────────────────\u001b[0m\u001b[48;2;255;240;242m─╮\u001b[0m │\n",
       "    │ \u001b[48;2;255;240;242m│\u001b[0m\u001b[48;2;255;240;242m \u001b[0m\u001b[48;2;255;240;242mYou are a helpful assistant, able to express yourself purely through JSON, strictly and precisely \u001b[0m\u001b[48;2;255;240;242m     \u001b[0m\u001b[48;2;255;240;242m \u001b[0m\u001b[48;2;255;240;242m│\u001b[0m │\n",
       "    │ \u001b[48;2;255;240;242m│\u001b[0m\u001b[48;2;255;240;242m \u001b[0m\u001b[48;2;255;240;242madhering to the provided XML schemas.\u001b[0m\u001b[48;2;255;240;242m                                                                  \u001b[0m\u001b[48;2;255;240;242m \u001b[0m\u001b[48;2;255;240;242m│\u001b[0m │\n",
       "    │ \u001b[48;2;255;240;242m╰─────────────────────────────────────────────────────────────────────────────────────────────────────────╯\u001b[0m │\n",
       "    │ \u001b[48;2;231;223;235m╭─\u001b[0m\u001b[48;2;231;223;235m───────────────────────────────────────────\u001b[0m\u001b[48;2;231;223;235m Message History \u001b[0m\u001b[48;2;231;223;235m───────────────────────────────────────────\u001b[0m\u001b[48;2;231;223;235m─╮\u001b[0m │\n",
       "    │ \u001b[48;2;231;223;235m│\u001b[0m\u001b[48;2;231;223;235m \u001b[0m\u001b[48;2;231;223;235m┏━━━━━━┳━━━━━━━━━┓\u001b[0m\u001b[48;2;231;223;235m                                                                                     \u001b[0m\u001b[48;2;231;223;235m \u001b[0m\u001b[48;2;231;223;235m│\u001b[0m │\n",
       "    │ \u001b[48;2;231;223;235m│\u001b[0m\u001b[48;2;231;223;235m \u001b[0m\u001b[48;2;231;223;235m┃\u001b[0m\u001b[1;48;2;231;223;235m \u001b[0m\u001b[1;48;2;231;223;235mRole\u001b[0m\u001b[1;48;2;231;223;235m \u001b[0m\u001b[48;2;231;223;235m┃\u001b[0m\u001b[1;48;2;231;223;235m \u001b[0m\u001b[1;48;2;231;223;235mContent\u001b[0m\u001b[1;48;2;231;223;235m \u001b[0m\u001b[48;2;231;223;235m┃\u001b[0m\u001b[48;2;231;223;235m                                                                                     \u001b[0m\u001b[48;2;231;223;235m \u001b[0m\u001b[48;2;231;223;235m│\u001b[0m │\n",
       "    │ \u001b[48;2;231;223;235m│\u001b[0m\u001b[48;2;231;223;235m \u001b[0m\u001b[48;2;231;223;235m┡━━━━━━╇━━━━━━━━━┩\u001b[0m\u001b[48;2;231;223;235m                                                                                     \u001b[0m\u001b[48;2;231;223;235m \u001b[0m\u001b[48;2;231;223;235m│\u001b[0m │\n",
       "    │ \u001b[48;2;231;223;235m│\u001b[0m\u001b[48;2;231;223;235m \u001b[0m\u001b[48;2;231;223;235m└──────┴─────────┘\u001b[0m\u001b[48;2;231;223;235m                                                                                     \u001b[0m\u001b[48;2;231;223;235m \u001b[0m\u001b[48;2;231;223;235m│\u001b[0m │\n",
       "    │ \u001b[48;2;231;223;235m╰─────────────────────────────────────────────────────────────────────────────────────────────────────────╯\u001b[0m │\n",
       "    │ \u001b[48;2;245;245;220m╭─\u001b[0m\u001b[48;2;245;245;220m───────────────────────────────────────────\u001b[0m\u001b[48;2;245;245;220m Raw LLM Output \u001b[0m\u001b[48;2;245;245;220m────────────────────────────────────────────\u001b[0m\u001b[48;2;245;245;220m─╮\u001b[0m │\n",
       "    │ \u001b[48;2;245;245;220m│\u001b[0m\u001b[48;2;245;245;220m \u001b[0m\u001b[48;2;245;245;220m{\u001b[0m\u001b[48;2;245;245;220m                                                                                                      \u001b[0m\u001b[48;2;245;245;220m \u001b[0m\u001b[48;2;245;245;220m│\u001b[0m │\n",
       "    │ \u001b[48;2;245;245;220m│\u001b[0m\u001b[48;2;245;245;220m \u001b[0m\u001b[48;2;245;245;220m  \"action\": {\u001b[0m\u001b[48;2;245;245;220m                                                                                          \u001b[0m\u001b[48;2;245;245;220m \u001b[0m\u001b[48;2;245;245;220m│\u001b[0m │\n",
       "    │ \u001b[48;2;245;245;220m│\u001b[0m\u001b[48;2;245;245;220m \u001b[0m\u001b[48;2;245;245;220m    \"chosen_action\": \"fight\",\u001b[0m\u001b[48;2;245;245;220m                                                                          \u001b[0m\u001b[48;2;245;245;220m \u001b[0m\u001b[48;2;245;245;220m│\u001b[0m │\n",
       "    │ \u001b[48;2;245;245;220m│\u001b[0m\u001b[48;2;245;245;220m \u001b[0m\u001b[48;2;245;245;220m    \"weapon\": \"crossbow\"\u001b[0m\u001b[48;2;245;245;220m                                                                               \u001b[0m\u001b[48;2;245;245;220m \u001b[0m\u001b[48;2;245;245;220m│\u001b[0m │\n",
       "    │ \u001b[48;2;245;245;220m│\u001b[0m\u001b[48;2;245;245;220m \u001b[0m\u001b[48;2;245;245;220m  }\u001b[0m\u001b[48;2;245;245;220m                                                                                                    \u001b[0m\u001b[48;2;245;245;220m \u001b[0m\u001b[48;2;245;245;220m│\u001b[0m │\n",
       "    │ \u001b[48;2;245;245;220m│\u001b[0m\u001b[48;2;245;245;220m \u001b[0m\u001b[48;2;245;245;220m}\u001b[0m\u001b[48;2;245;245;220m                                                                                                      \u001b[0m\u001b[48;2;245;245;220m \u001b[0m\u001b[48;2;245;245;220m│\u001b[0m │\n",
       "    │ \u001b[48;2;245;245;220m╰─────────────────────────────────────────────────────────────────────────────────────────────────────────╯\u001b[0m │\n",
       "    │ \u001b[48;2;240;255;240m╭─\u001b[0m\u001b[48;2;240;255;240m──────────────────────────────────────────\u001b[0m\u001b[48;2;240;255;240m Validated Output \u001b[0m\u001b[48;2;240;255;240m───────────────────────────────────────────\u001b[0m\u001b[48;2;240;255;240m─╮\u001b[0m │\n",
       "    │ \u001b[48;2;240;255;240m│\u001b[0m\u001b[48;2;240;255;240m \u001b[0m\u001b[48;2;240;255;240m{'action': {'chosen_action': 'fight', 'weapon': 'crossbow'}}\u001b[0m\u001b[48;2;240;255;240m                                           \u001b[0m\u001b[48;2;240;255;240m \u001b[0m\u001b[48;2;240;255;240m│\u001b[0m │\n",
       "    │ \u001b[48;2;240;255;240m╰─────────────────────────────────────────────────────────────────────────────────────────────────────────╯\u001b[0m │\n",
       "    ╰─────────────────────────────────────────────────────────────────────────────────────────────────────────────╯\n"
      ]
     },
     "metadata": {},
     "output_type": "display_data"
    }
   ],
>>>>>>> 3ff3601e
   "source": [
    "print(guard.state.most_recent_call.tree)"
   ]
  }
 ],
 "metadata": {
  "kernelspec": {
   "display_name": "Python 3 (ipykernel)",
   "language": "python",
   "name": "python3"
  },
  "language_info": {
   "codemirror_mode": {
    "name": "ipython",
    "version": 3
   },
   "file_extension": ".py",
   "mimetype": "text/x-python",
   "name": "python",
   "nbconvert_exporter": "python",
   "pygments_lexer": "ipython3",
<<<<<<< HEAD
   "version": "3.11.4"
  },
  "orig_nbformat": 4
=======
   "version": "3.11.0"
  }
>>>>>>> 3ff3601e
 },
 "nbformat": 4,
 "nbformat_minor": 2
}<|MERGE_RESOLUTION|>--- conflicted
+++ resolved
@@ -28,10 +28,6 @@
   },
   {
    "cell_type": "code",
-<<<<<<< HEAD
-   "execution_count": null,
-   "metadata": {},
-=======
    "execution_count": 10,
    "metadata": {
     "ExecuteTime": {
@@ -39,7 +35,6 @@
      "start_time": "2023-08-23T15:09:26.327325Z"
     }
    },
->>>>>>> 3ff3601e
    "outputs": [],
    "source": [
     "rail_str = \"\"\"\n",
@@ -83,10 +78,6 @@
   },
   {
    "cell_type": "code",
-<<<<<<< HEAD
-   "execution_count": null,
-   "metadata": {},
-=======
    "execution_count": 11,
    "metadata": {
     "ExecuteTime": {
@@ -94,7 +85,6 @@
      "start_time": "2023-08-23T15:09:27.966099Z"
     }
    },
->>>>>>> 3ff3601e
    "outputs": [],
    "source": [
     "import guardrails as gd\n",
@@ -113,11 +103,6 @@
   },
   {
    "cell_type": "code",
-<<<<<<< HEAD
-   "execution_count": null,
-   "metadata": {},
-   "outputs": [],
-=======
    "execution_count": 12,
    "metadata": {
     "ExecuteTime": {
@@ -204,7 +189,6 @@
      "output_type": "display_data"
     }
    ],
->>>>>>> 3ff3601e
    "source": [
     "print(guard.base_prompt)"
    ]
@@ -227,11 +211,6 @@
   },
   {
    "cell_type": "code",
-<<<<<<< HEAD
-   "execution_count": null,
-   "metadata": {},
-   "outputs": [],
-=======
    "execution_count": 21,
    "metadata": {
     "ExecuteTime": {
@@ -248,7 +227,6 @@
      ]
     }
    ],
->>>>>>> 3ff3601e
    "source": [
     "import openai\n",
     "\n",
@@ -274,11 +252,6 @@
   },
   {
    "cell_type": "code",
-<<<<<<< HEAD
-   "execution_count": null,
-   "metadata": {},
-   "outputs": [],
-=======
    "execution_count": 22,
    "metadata": {},
    "outputs": [
@@ -296,7 +269,6 @@
      "output_type": "display_data"
     }
    ],
->>>>>>> 3ff3601e
    "source": [
     "print(validated_response)"
    ]
@@ -310,11 +282,6 @@
   },
   {
    "cell_type": "code",
-<<<<<<< HEAD
-   "execution_count": null,
-   "metadata": {},
-   "outputs": [],
-=======
    "execution_count": 23,
    "metadata": {},
    "outputs": [
@@ -468,7 +435,6 @@
      "output_type": "display_data"
     }
    ],
->>>>>>> 3ff3601e
    "source": [
     "print(guard.state.most_recent_call.tree)"
    ]
@@ -484,11 +450,7 @@
   },
   {
    "cell_type": "code",
-<<<<<<< HEAD
-   "execution_count": null,
-=======
    "execution_count": 26,
->>>>>>> 3ff3601e
    "metadata": {},
    "outputs": [
     {
@@ -511,11 +473,6 @@
   },
   {
    "cell_type": "code",
-<<<<<<< HEAD
-   "execution_count": null,
-   "metadata": {},
-   "outputs": [],
-=======
    "execution_count": 27,
    "metadata": {},
    "outputs": [
@@ -533,7 +490,6 @@
      "output_type": "display_data"
     }
    ],
->>>>>>> 3ff3601e
    "source": [
     "print(validated_response)"
    ]
@@ -547,11 +503,6 @@
   },
   {
    "cell_type": "code",
-<<<<<<< HEAD
-   "execution_count": null,
-   "metadata": {},
-   "outputs": [],
-=======
    "execution_count": 28,
    "metadata": {},
    "outputs": [
@@ -691,7 +642,6 @@
      "output_type": "display_data"
     }
    ],
->>>>>>> 3ff3601e
    "source": [
     "print(guard.state.most_recent_call.tree)"
    ]
@@ -713,14 +663,8 @@
    "name": "python",
    "nbconvert_exporter": "python",
    "pygments_lexer": "ipython3",
-<<<<<<< HEAD
-   "version": "3.11.4"
-  },
-  "orig_nbformat": 4
-=======
    "version": "3.11.0"
   }
->>>>>>> 3ff3601e
  },
  "nbformat": 4,
  "nbformat_minor": 2
