site_name:  Guardrails AI
site_url: https://docs.guardrailsai.com
site_author: Shreya Rajpal
repo_url: https://github.com/guardrails-ai/guardrails
repo_name: guardrails-ai/guardrails

remote_branch: gh-pages
remote_name: origin

copyright: |
  Maintained by <a href="https://github.com/guardrails-ai">Guardrails AI</a>.


nav:
  - 'Introduction': guardrails_ai/introduction.md
  - 'Getting Started': guardrails_ai/getting_started.ipynb
  - 'Installation': guardrails_ai/installation.md
  - 'Migrating to 0.2.x': 0-2-migration.md
  - 'FAQ': faq.md
  - 'Defining Guardrails':
    - 'Pydantic': defining_guards/pydantic.ipynb
    - 'Strings': defining_guards/strings.ipynb
    - 'RailSpec': defining_guards/rail.md
  - 'Concepts':
    - 'Guard': concepts/guard.md
    - 'Validators': concepts/validators.md
    - 'Output Element': concepts/output.md
    - 'Prompt Element': concepts/prompt.md
    - 'Instruction Element': concepts/instructions.md
    - 'Logs': concepts/logs.md
    - 'Environment Variables': concepts/envars.md
  - 'API Reference':
    - 'Guard': api_reference/guard.md
    - 'Rail': api_reference/rail.md
    - 'Validators': api_reference/validators.md
    - 'Response Structures': api_reference/response_structures.md
    - 'Schema': api_reference/schema.md
    - 'Document Store': api_reference/document_store.md
    - 'Data Types': api_reference/data_types.md
    - 'History & Logs': api_reference/history_and_logs.md
    - 'Helper Classes': api_reference/helper_classes.md
  - 'CLI Reference': cli.md
  # - 'Recipes':
  #   - 'Generating structured data': recipes/generate_structured_data.ipynb
  #   - 'Validating structured data': recipes/validate_structured_data.ipynb
  - 'Examples':
    - 'Text to SQL': use_cases/text2sql/text2sql.ipynb
    - 'Use Guardrails with Chat Models': examples/guardrails_with_chat_models.ipynb
    - 'If condition: generate different JSON objects based on condition': examples/select_choice_based_on_action.ipynb
    - 'Extracting entities from ToS': examples/extracting_entities.ipynb
    - 'Generating bug-free Python code': examples/bug_free_python_code.ipynb
    - 'No secrets in generated text': examples/no_secrets_in_generated_text.ipynb
    - 'Natural language to bug-free SQL': examples/syntax_error_free_sql.ipynb
    - 'Vegan Mac & Cheese Recipe Generator': examples/recipe_generation.ipynb
    - 'Using GPT to play valid chess moves': examples/valid_chess_moves.ipynb
    - 'Translate text with profanity filtering': examples/translation_to_specific_language.ipynb
    - 'Generate structured synthetic data': examples/generate_structured_data.ipynb
    - 'Ensure translated text is high quality': examples/translation_with_quality_check.ipynb
    - 'Check key info present in generated summary': examples/text_summarization_quality.ipynb
    - 'Detect and limit hallucinations in generated text': examples/provenance.ipynb
    - 'Check whether a value is similar to a set of other values': examples/value_within_distribution.ipynb
<<<<<<< HEAD
=======
    - 'Using GuardrailsOutputParser in LlamaIndex': examples/llamaindex-output-parsing.ipynb
>>>>>>> 0509f802
    - 'Check if a competitor is named': examples/competitors_check.ipynb
  - 'Integrations':
    - 'Azure OpenAI': integrations/azure_openai.ipynb
    - 'OpenAI Functions': integrations/openai_functions.ipynb
    - 'LangChain': integrations/langchain.ipynb
  -  'Join the Guardrails AI team': https://equatorial-bergamot-e37.notion.site/Join-the-Guardrails-AI-team-fd2fbf54f7834ba1b4c4d985162d34e1?pvs=4


theme:
  name: material
  favicon: img/favicon.ico
  logo: img/guardrails_logo.png
  custom_dir: docs/overrides
  icon:
    repo: fontawesome/brands/github
    admonition:
      note: octicons/tag-16
      abstract: octicons/checklist-16
      info: octicons/info-16
      tip: octicons/squirrel-16
      success: octicons/check-16
      question: octicons/question-16
      warning: octicons/alert-16
      failure: octicons/x-circle-16
      danger: octicons/zap-16
      bug: octicons/bug-16
      example: octicons/beaker-16
      quote: octicons/quote-16
  features:
    - navigation.instant
    - navigation.tracking
    # - navigation.sections
    - content.code.annotate
    - toc.follow
  palette:
    - scheme: default
      primary: black
      toggle:
        icon: material/toggle-switch
        name: Switch to dark mode

    # Palette toggle for dark mode
    - scheme: slate
      primary: black
      toggle:
        icon: material/toggle-switch-off-outline
        name: Switch to light mode


markdown_extensions:
  - pymdownx.highlight:
      anchor_linenums: true
      line_spans: __span
      pygments_lang_class: true
  - pymdownx.tabbed:
      alternate_style: true
  - pymdownx.tasklist:
      custom_checkbox: true
  - pymdownx.inlinehilite
  - pymdownx.snippets
  - pymdownx.superfences
  - admonition
  - pymdownx.details
  - tables
  - def_list
  - pymdownx.superfences:
      custom_fences:
        - name: mermaid
          class: mermaid
          format: !!python/name:pymdownx.superfences.fence_code_format


plugins:
  - social
  - search
  - glightbox
  - mkdocstrings:
      default_handler: python
      handlers:
        python:
          options:
            docstring_style: google
            show_source: false
            show_bases: false
            show_if_no_docstring: true
            merge_init_into_class: true
            show_root_toc_entry: false
            show_inheritance: true # This is no longer a valid option
            inherited_members: true # This might be the replacement?
            # The below are now filters in the MD file
            # https://mkdocstrings.github.io/python/usage/configuration/members/#filters
            show_private: false # This is no longer a valid option
            show_special_members: false # This is no longer a valid option
            # Newly added options
            annotations_path: brief
            show_signature_annotations: true
            separate_signature: true
            signature_crossrefs: true
  - mknotebooks:
      execute: false
      timeout: 100
      allow_errors: false
      tag_remove_configs:
        remove_cell_tags:
          - Remove_cell
        remove_all_outputs_tags:
          - Remove_all_output
        remove_single_output_tags:
          - Remove_single_output
        remove_input_tags:
          - Remove_input
  # - mkdocs-jupyter:
  #     execute_notebooks: true
  #     kernel_name: python3
  #     extra_arguments:
  #       - "--InlineBackend.figure_format=svg"
  #     include_source: True


extra:
  analytics:
    provider: google
    property: G-CXQ3SCNV24
  version:
    provider: mike
  social:
    - icon: fontawesome/brands/twitter
      link: https://twitter.com/guardrails_ai
    - icon: fontawesome/brands/github
      link: https://github.com/guardrails-ai/guardrails
    - icon: fontawesome/brands/discord
      link: https://discord.gg/Jsey3mX98B

extra_javascript:
  - javascripts/pipedrive.js
  - javascripts/posthog.js<|MERGE_RESOLUTION|>--- conflicted
+++ resolved
@@ -59,10 +59,7 @@
     - 'Check key info present in generated summary': examples/text_summarization_quality.ipynb
     - 'Detect and limit hallucinations in generated text': examples/provenance.ipynb
     - 'Check whether a value is similar to a set of other values': examples/value_within_distribution.ipynb
-<<<<<<< HEAD
-=======
     - 'Using GuardrailsOutputParser in LlamaIndex': examples/llamaindex-output-parsing.ipynb
->>>>>>> 0509f802
     - 'Check if a competitor is named': examples/competitors_check.ipynb
   - 'Integrations':
     - 'Azure OpenAI': integrations/azure_openai.ipynb
