# 2 tests
# 1. Test streaming with OpenAICallable (mock openai.Completion.create)
# 2. Test streaming with OpenAIChatCallable (mock openai.ChatCompletion.create)
# Using the LowerCase Validator

import json
import os
from typing import Iterable

import openai
import pytest
from pydantic import BaseModel, Field

import guardrails as gd
from guardrails.utils.openai_utils import OPENAI_VERSION
from guardrails.utils.safe_get import safe_get_with_brackets
from guardrails.validators import LowerCase

# Set mock OpenAI API key
<<<<<<< HEAD
os.environ["OPENAI_API_KEY"] = "sk-xxxxxxxxxxxxxx"
expected_raw_output = '{"statement": "I am DOING well, and I HOPE you aRe too."}'
expected_fix_output = json.dumps(
    {"statement": "i am doing well, and i hope you are too."}, indent=4
)
expected_noop_output = json.dumps(
    {"statement": "I am DOING well, and I HOPE you aRe too."}, indent=4
)
expected_filter_refrain_output = json.dumps({}, indent=4)
=======
# os.environ["OPENAI_API_KEY"] = "sk-xxxxxxxxxxxxxx"
>>>>>>> ee18b8c0


def mock_openai_completion_create():
    # Returns a generator
    chunks = [
        '{"statement":',
        ' "I am DOING',
        " well, and I",
        " HOPE you aRe",
        ' too."}',
    ]

    def gen():
        for chunk in chunks:
            yield {
                "choices": [{"text": chunk, "finish_reason": None}],
                "model": "OpenAI model name",
            }

    return gen()


def mock_openai_chat_completion_create():
    # Returns a generator
    chunks = [
        '{"statement":',
        ' "I am DOING',
        " well, and I",
        " HOPE you aRe",
        ' too."}',
    ]

    def gen():
        for chunk in chunks:
            yield {
                "choices": [
                    {
                        "index": 0,
                        "delta": {"content": chunk},
                        "finish_reason": None,
                    }
                ]
            }

    return gen()


class LowerCaseFix(BaseModel):
    statement: str = Field(
        description="Validates whether the text is in lower case.",
        validators=[LowerCase(on_fail="fix")],
    )


class LowerCaseNoop(BaseModel):
    statement: str = Field(
        description="Validates whether the text is in lower case.",
        validators=[LowerCase(on_fail="noop")],
    )


class LowerCaseFilter(BaseModel):
    statement: str = Field(
        description="Validates whether the text is in lower case.",
        validators=[LowerCase(on_fail="filter")],
    )


class LowerCaseRefrain(BaseModel):
    statement: str = Field(
        description="Validates whether the text is in lower case.",
        validators=[LowerCase(on_fail="refrain")],
    )


PROMPT = """
Say something nice to me.

${gr.complete_json_suffix}
"""


@pytest.mark.parametrize(
    "op_class, expected_validated_output",
    [
        (LowerCaseNoop, expected_noop_output),
        (LowerCaseFix, expected_fix_output),
        (LowerCaseFilter, expected_filter_refrain_output),
        (LowerCaseRefrain, expected_filter_refrain_output),
    ],
)
def test_streaming_with_openai_callable(
    mocker,
    op_class,
    expected_validated_output,
):
    """Test streaming with OpenAICallable.

    Mocks openai.Completion.create.
    """

    def mock_os_environ_get(key, *args):
        if key == "OPENAI_API_KEY":
            return "sk-xxxxxxxxxxxxxx"
        return safe_get_with_brackets(os.environ, key, *args)

    mocker.patch("os.environ.get", side_effect=mock_os_environ_get)

    if OPENAI_VERSION.startswith("0"):
        mocker.patch(
            "openai.Completion.create", return_value=mock_openai_completion_create()
        )
    else:
        mocker.patch(
            "openai.resources.Completions.create",
            return_value=mock_openai_completion_create(),
        )

    # Create a guard object
    guard = gd.Guard.from_pydantic(output_class=op_class, prompt=PROMPT)

    method = (
        openai.Completion.create
        if OPENAI_VERSION.startswith("0")
        else openai.completions.create
    )
<<<<<<< HEAD

    generator = guard(
=======
    raw_output, validated_output, *rest = guard(
>>>>>>> ee18b8c0
        method,
        engine="text-davinci-003",
        max_tokens=10,
        temperature=0,
        stream=True,
    )

<<<<<<< HEAD
    assert isinstance(generator, Iterable)

    actual_output = ""
    for op in generator:
        actual_output = op

    assert (
        actual_output
        == f"Raw LLM response:\n{expected_raw_output}\n"
        + f"\nValidated response:\n{expected_validated_output}\n"
    )
=======
    assert raw_output == '{"statement": "I am DOING well, and I HOPE you aRe too."}'
    assert validated_output == {"statement": "i am doing well, and i hope you are too."}
>>>>>>> ee18b8c0


@pytest.mark.parametrize(
    "op_class, expected_validated_output",
    [
        (LowerCaseNoop, expected_noop_output),
        (LowerCaseFix, expected_fix_output),
        (LowerCaseFilter, expected_filter_refrain_output),
        (LowerCaseRefrain, expected_filter_refrain_output),
    ],
)
def test_streaming_with_openai_chat_callable(
    mocker,
    op_class,
    expected_validated_output,
):
    """Test streaming with OpenAIChatCallable.

    Mocks openai.ChatCompletion.create.
    """

    def mock_os_environ_get(key, *args):
        if key == "OPENAI_API_KEY":
            return "sk-xxxxxxxxxxxxxx"
        return safe_get_with_brackets(os.environ, key, *args)

    mocker.patch("os.environ.get", side_effect=mock_os_environ_get)

    if OPENAI_VERSION.startswith("0"):
        mocker.patch(
            "openai.ChatCompletion.create",
            return_value=mock_openai_chat_completion_create(),
        )
    else:
        mocker.patch(
            "openai.resources.chat.completions.Completions.create",
            return_value=mock_openai_chat_completion_create(),
        )

    # Create a guard object
    guard = gd.Guard.from_pydantic(output_class=op_class, prompt=PROMPT)

    method = (
        openai.ChatCompletion.create
        if OPENAI_VERSION.startswith("0")
        else openai.chat.completions.create
    )
<<<<<<< HEAD
    generator = guard(
=======
    raw_output, validated_output, *rest = guard(
>>>>>>> ee18b8c0
        method,
        model="gpt-3.5-turbo",
        max_tokens=10,
        temperature=0,
        stream=True,
    )

    assert isinstance(generator, Iterable)

    actual_output = ""
    for op in generator:
        actual_output = op

    assert (
        actual_output
        == f"Raw LLM response:\n{expected_raw_output}\n"
        + f"\nValidated response:\n{expected_validated_output}\n"
    )<|MERGE_RESOLUTION|>--- conflicted
+++ resolved
@@ -17,8 +17,8 @@
 from guardrails.validators import LowerCase
 
 # Set mock OpenAI API key
-<<<<<<< HEAD
 os.environ["OPENAI_API_KEY"] = "sk-xxxxxxxxxxxxxx"
+
 expected_raw_output = '{"statement": "I am DOING well, and I HOPE you aRe too."}'
 expected_fix_output = json.dumps(
     {"statement": "i am doing well, and i hope you are too."}, indent=4
@@ -27,9 +27,6 @@
     {"statement": "I am DOING well, and I HOPE you aRe too."}, indent=4
 )
 expected_filter_refrain_output = json.dumps({}, indent=4)
-=======
-# os.environ["OPENAI_API_KEY"] = "sk-xxxxxxxxxxxxxx"
->>>>>>> ee18b8c0
 
 
 def mock_openai_completion_create():
@@ -156,20 +153,15 @@
         if OPENAI_VERSION.startswith("0")
         else openai.completions.create
     )
-<<<<<<< HEAD
 
     generator = guard(
-=======
-    raw_output, validated_output, *rest = guard(
->>>>>>> ee18b8c0
         method,
         engine="text-davinci-003",
         max_tokens=10,
         temperature=0,
         stream=True,
     )
-
-<<<<<<< HEAD
+    
     assert isinstance(generator, Iterable)
 
     actual_output = ""
@@ -181,10 +173,6 @@
         == f"Raw LLM response:\n{expected_raw_output}\n"
         + f"\nValidated response:\n{expected_validated_output}\n"
     )
-=======
-    assert raw_output == '{"statement": "I am DOING well, and I HOPE you aRe too."}'
-    assert validated_output == {"statement": "i am doing well, and i hope you are too."}
->>>>>>> ee18b8c0
 
 
 @pytest.mark.parametrize(
@@ -232,11 +220,8 @@
         if OPENAI_VERSION.startswith("0")
         else openai.chat.completions.create
     )
-<<<<<<< HEAD
+
     generator = guard(
-=======
-    raw_output, validated_output, *rest = guard(
->>>>>>> ee18b8c0
         method,
         model="gpt-3.5-turbo",
         max_tokens=10,
