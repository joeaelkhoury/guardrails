--- conflicted
+++ resolved
@@ -7,12 +7,8 @@
 from guardrails import Guard, Validator, register_validator
 from guardrails.datatypes import DataType
 from guardrails.schema import StringSchema
-<<<<<<< HEAD
 from guardrails.validators import DetectSecrets, SimilarToList, ToxicLanguage
-=======
 from guardrails.validator_base import PassResult, ValidationResult
-from guardrails.validators import DetectSecrets, SimilarToList
->>>>>>> 7379a5af
 
 from .mock_embeddings import MOCK_EMBEDDINGS
 from .mock_llm_outputs import MockOpenAICallable
@@ -198,7 +194,6 @@
     assert not os.path.exists("temp.txt")
 
 
-<<<<<<< HEAD
 def test_toxic_language(mocker):
     """Test the integration of the ToxicLanguage validator.
 
@@ -302,7 +297,8 @@
     )
     # Check if the output matches the expected output
     assert output == NON_TOXIC_PARAGRAPH
-=======
+
+
 @register_validator("mycustominstancecheckvalidator", data_type="string")
 class MyValidator(Validator):
     def __init__(
@@ -340,5 +336,4 @@
     assert (
         guard.rail.output_schema.root_datatype.validators[0].an_instance_attr
         == instance_attr
-    )
->>>>>>> 7379a5af
+    )