import os
from unittest.mock import Mock, patch

import pytest

from guardrails.embedding import OpenAIEmbedding


class MockOpenAIEmbedding:
    def __init__(
        self,
        model=None,
        encoding_name=None,
        max_tokens=None,
        api_key=None,
        api_base=None,
    ):
        pass

    def _len_safe_get_embedding(self, text, embedder, average=True):
        return [1.0, 2.0, 3.0]


class MockResponse:
    def __init__(self, data=None):
        self.data = data or []

    def json(self):
        return {"data": self.data}


@pytest.fixture
def mock_openai_embedding(monkeypatch):
    monkeypatch.setattr("openai.Embedding.create", MockOpenAIEmbedding())
    return MockOpenAIEmbedding


@pytest.mark.skipif(
    os.environ.get("OPENAI_API_KEY") is None, reason="openai api key not set"
)
class TestOpenAIEmbedding:
    def test_embedding_texts(self):
        e = OpenAIEmbedding()
        result = e.embed(["foo", "bar"])
        assert len(result) == 2
        assert len(result[0]) == 1536

    def test_embedding_query(self):
        e = OpenAIEmbedding()
        result = e.embed_query("foo")
        assert len(result) == 1536

<<<<<<< HEAD
=======
    def test_embed_query(self, mock_openai_embedding):
        instance = OpenAIEmbedding()
        instance._get_embedding = Mock(return_value=[[1.0, 2.0, 3.0]])
        result = instance.embed_query("test query")
        assert result == [1.0, 2.0, 3.0]

    @patch("os.environ.get", return_value="test_api_key")
    @patch("openai.Embedding.create", return_value=MockResponse(data=[[1.0, 2.0, 3.0]]))
    def test__get_embedding(self, mock_create, mock_get_env):
        instance = OpenAIEmbedding(api_key="test_api_key")
        result = instance._get_embedding(["test text"])
        assert result == [[1.0, 2.0, 3.0]]
        mock_create.assert_called_once_with(
            api_key="test_api_key",
            model="text-embedding-ada-002",
            input=["test text"],
            api_base=None,
        )

>>>>>>> e3cdc104

@pytest.fixture
def openai_embeddings_instance():
    # You can customize this fixture creation based on your actual class initialization
    return OpenAIEmbedding("text-embedding-ada-002")  # Initialize with a model name


def test_output_dim_for_text_embedding_ada_002(openai_embeddings_instance):
    assert openai_embeddings_instance.output_dim == 1536


def test_output_dim_for_ada_model(openai_embeddings_instance):
    openai_embeddings_instance._model = "some-ada-model"
    assert openai_embeddings_instance.output_dim == 1024


def test_output_dim_for_babbage_model(openai_embeddings_instance):
    openai_embeddings_instance._model = "some-babbage-model"
    assert openai_embeddings_instance.output_dim == 2048


def test_output_dim_for_curie_model(openai_embeddings_instance):
    openai_embeddings_instance._model = "some-curie-model"
    assert openai_embeddings_instance.output_dim == 4096


def test_output_dim_for_davinci_model(openai_embeddings_instance):
    openai_embeddings_instance._model = "some-davinci-model"
    assert openai_embeddings_instance.output_dim == 12288


def test_output_dim_for_unknown_model(openai_embeddings_instance):
    openai_embeddings_instance._model = "unknown-model"
    with pytest.raises(ValueError):
        openai_embeddings_instance.output_dim<|MERGE_RESOLUTION|>--- conflicted
+++ resolved
@@ -50,8 +50,6 @@
         result = e.embed_query("foo")
         assert len(result) == 1536
 
-<<<<<<< HEAD
-=======
     def test_embed_query(self, mock_openai_embedding):
         instance = OpenAIEmbedding()
         instance._get_embedding = Mock(return_value=[[1.0, 2.0, 3.0]])
@@ -71,7 +69,6 @@
             api_base=None,
         )
 
->>>>>>> e3cdc104
 
 @pytest.fixture
 def openai_embeddings_instance():
