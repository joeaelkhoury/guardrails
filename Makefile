--- conflicted
+++ resolved
@@ -62,22 +62,18 @@
 full:
 	poetry install --all-extras
 
+docs-gen:
+	cp -r docs docs-build
+	mkdir docs-build/api_reference_markdown
+	nbdoc_build --force_all True --srcdir ./docs-build
+	sphinx-build -M markdown docs/pydocs/ docs-build/api_reference_markdown 
+
 self-install:
 	pip install -e .
 
 all: autoformat type lint docs test
 
-<<<<<<< HEAD
-all: autoformat lint docs test
-
-docs-gen:
-	cp -r docs docs-build
-	mkdir docs-build/api_reference_markdown
-	nbdoc_build --force_all True --srcdir ./docs-build
-	sphinx-build -M markdown docs/pydocs/ docs-build/api_reference_markdown 
-=======
 precommit:
 	# pytest -x -q --no-summary
 	pyright guardrails/
-	make lint
->>>>>>> 3c337af1
+	make lint