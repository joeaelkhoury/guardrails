--- conflicted
+++ resolved
@@ -45,14 +45,10 @@
 spacy-transformers = {version = "^1.3.3", optional = true}
 anthropic = {version = "^0.7.2", optional = true}
 torch = {version = "^2.1.1", optional = true}
-<<<<<<< HEAD
 nbdoc = {version = "^0.0.82", optional = true}
-sphinx_markdown_builder = {version = "^0.6.5", optional = true}
-=======
 guardrails-ai-unbabel-comet = {version = "^2.2.1", optional = true}
 huggingface_hub = {version = "^0.16.4", optional = true}
 pydash = "^7.0.6"
->>>>>>> 11442aa9
 
 
 [tool.poetry.extras]
